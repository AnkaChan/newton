# SPDX-FileCopyrightText: Copyright (c) 2025 The Newton Developers
# SPDX-License-Identifier: Apache-2.0
#
# Licensed under the Apache License, Version 2.0 (the "License");
# you may not use this file except in compliance with the License.
# You may obtain a copy of the License at
#
# http://www.apache.org/licenses/LICENSE-2.0
#
# Unless required by applicable law or agreed to in writing, software
# distributed under the License is distributed on an "AS IS" BASIS,
# WITHOUT WARRANTIES OR CONDITIONS OF ANY KIND, either express or implied.
# See the License for the specific language governing permissions and
# limitations under the License.

"""A module for building Newton models."""

from __future__ import annotations

import copy
import ctypes
import math
import warnings
from collections.abc import Iterable
from dataclasses import dataclass
from typing import Any, Literal

import numpy as np
import warp as wp

from ..core.types import (
    Axis,
    AxisType,
    Devicelike,
    Mat33,
    Quat,
    Sequence,
    Transform,
    Vec3,
    Vec4,
    axis_to_vec3,
    flag_to_int,
    nparray,
)
from ..geometry import (
    MESH_MAXHULLVERT,
    SDF,
    GeoType,
    Mesh,
    ParticleFlags,
    ShapeFlags,
    compute_shape_inertia,
    compute_shape_radius,
    transform_inertia,
)
from ..geometry.inertia import validate_and_correct_inertia_kernel, verify_and_correct_inertia
from ..geometry.utils import RemeshingMethod, compute_obb, remesh_mesh
<<<<<<< HEAD
from ..utils.schema_resolver import SchemaPlugin
=======
from ..utils.schema_resolver import SchemaResolver
>>>>>>> 67321803
from .graph_coloring import ColoringAlgorithm, color_trimesh, combine_independent_particle_coloring
from .joints import (
    EqType,
    JointMode,
    JointType,
    get_joint_dof_count,
)
<<<<<<< HEAD
from .model import AttributeAssignment, AttributeFrequency, Model


@dataclass
class CustomAttribute:
    """
    Represents a custom attribute definition for the ModelBuilder.

    Attributes:
        assignment: Assignment category (see AttributeAssignment enum)
        frequency: Frequency category (see AttributeFrequency enum)
        name: Variable name to expose on the Model
        dtype: Warp dtype (e.g., wp.float32, wp.int32, wp.bool, wp.vec3)
        default: Default value for the attribute
        values: Dictionary mapping indices to specific values (overrides)
    """

    assignment: AttributeAssignment
    frequency: AttributeFrequency
    name: str
    dtype: object
    default: Any = None
    values: dict[int, Any] | None = None

    def __post_init__(self):
        if self.values is None:
            self.values = {}

    def build_wp_array(self, count: int, requires_grad: bool = False) -> wp.array:
        """Build wp.array from count, dtype, default and overrides."""
        arr = [self.values.get(i, self.default) for i in range(count)]
        return wp.array(arr, dtype=self.dtype, requires_grad=requires_grad)
=======
from .model import CustomAttribute, Model, ModelAttributeAssignment, ModelAttributeFrequency
>>>>>>> 67321803


class ModelBuilder:
    """A helper class for building simulation models at runtime.

    Use the ModelBuilder to construct a simulation scene. The ModelBuilder
    represents the scene using standard Python data structures like lists,
    which are convenient but unsuitable for efficient simulation.
    Call :meth:`finalize` to construct a simulation-ready Model.

    Example
    -------

    .. testcode::

        import newton
        from newton.solvers import SolverXPBD

        builder = newton.ModelBuilder()

        # anchor point (zero mass)
        builder.add_particle((0, 1.0, 0.0), (0.0, 0.0, 0.0), 0.0)

        # build chain
        for i in range(1, 10):
            builder.add_particle((i, 1.0, 0.0), (0.0, 0.0, 0.0), 1.0)
            builder.add_spring(i - 1, i, 1.0e3, 0.0, 0)

        # create model
        model = builder.finalize()

        state_0, state_1 = model.state(), model.state()
        control = model.control()
        solver = SolverXPBD(model)

        for i in range(10):
            state_0.clear_forces()
            contacts = model.collide(state_0)
            solver.step(state_0, state_1, control, contacts, dt=1.0 / 60.0)
            state_0, state_1 = state_1, state_0

    Environment Grouping
    --------------------

    ModelBuilder supports environment grouping to organize entities for multi-environment simulations.
    Each entity (particle, body, shape, joint, articulation) has an associated group index:

    - Group -1: Global entities shared across all environments (e.g., ground plane)
    - Group 0, 1, 2, ...: Environment-specific entities

    There are two ways to assign environment groups:

    1. **Direct entity creation**: Entities inherit the builder's `current_env_group` value::

           builder = ModelBuilder()
           builder.current_env_group = -1  # Following entities will be global
           builder.add_ground_plane()
           builder.current_env_group = 0  # Following entities will be in environment 0
           builder.add_body(...)

    2. **Using add_builder()**: ALL entities from the sub-builder are assigned to the specified group::

           robot = ModelBuilder()
           robot.add_body(...)  # Group assignments here will be overridden

           main = ModelBuilder()
           main.add_builder(robot, environment=0)  # All robot entities -> group 0
           main.add_builder(robot, environment=1)  # All robot entities -> group 1

    Note:
        It is strongly recommended to use the ModelBuilder to construct a simulation rather
        than creating your own Model object directly, however it is possible to do so if
        desired.
    """

    @dataclass
    class ShapeConfig:
        """
        Represents the properties of a collision shape used in simulation.
        """

        density: float = 1000.0
        """The density of the shape material."""
        ke: float = 1.0e5
        """The contact elastic stiffness."""
        kd: float = 1000.0
        """The contact damping stiffness."""
        kf: float = 1000.0
        """The contact friction stiffness."""
        ka: float = 0.0
        """The contact adhesion distance."""
        mu: float = 0.5
        """The coefficient of friction."""
        restitution: float = 0.0
        """The coefficient of restitution."""
        thickness: float = 1e-5
        """The thickness of the shape."""
        is_solid: bool = True
        """Indicates whether the shape is solid or hollow. Defaults to True."""
        collision_group: int = -1
        """The collision group ID for the shape. Defaults to -1."""
        collision_filter_parent: bool = True
        """Whether to inherit collision filtering from the parent. Defaults to True."""
        has_shape_collision: bool = True
        """Whether the shape can collide with other shapes. Defaults to True."""
        has_particle_collision: bool = True
        """Whether the shape can collide with particles. Defaults to True."""
        is_visible: bool = True
        """Indicates whether the shape is visible in the simulation. Defaults to True."""

        @property
        def flags(self) -> int:
            """Returns the flags for the shape."""

            shape_flags = ShapeFlags.VISIBLE if self.is_visible else 0
            shape_flags |= ShapeFlags.COLLIDE_SHAPES if self.has_shape_collision else 0
            shape_flags |= ShapeFlags.COLLIDE_PARTICLES if self.has_particle_collision else 0
            return shape_flags

        @flags.setter
        def flags(self, value: int):
            """Sets the flags for the shape."""

            self.is_visible = bool(value & ShapeFlags.VISIBLE)
            self.has_shape_collision = bool(value & ShapeFlags.COLLIDE_SHAPES)
            self.has_particle_collision = bool(value & ShapeFlags.COLLIDE_PARTICLES)

        def copy(self) -> ModelBuilder.ShapeConfig:
            return copy.copy(self)

    class JointDofConfig:
        """
        Describes a joint axis (a single degree of freedom) that can have limits and be driven towards a target.
        """

        def __init__(
            self,
            axis: AxisType | Vec3 = Axis.X,
            limit_lower: float = -1e6,
            limit_upper: float = 1e6,
            limit_ke: float = 1e4,
            limit_kd: float = 1e1,
            target: float = 0.0,
            target_ke: float = 0.0,
            target_kd: float = 0.0,
            mode: int = JointMode.TARGET_POSITION,
            armature: float = 1e-2,
            effort_limit: float = 1e6,
            velocity_limit: float = 1e6,
            friction: float = 0.0,
        ):
            self.axis = wp.normalize(axis_to_vec3(axis))
            """The 3D axis that this JointDofConfig object describes."""
            self.limit_lower = limit_lower
            """The lower position limit of the joint axis. Defaults to -1e6."""
            self.limit_upper = limit_upper
            """The upper position limit of the joint axis. Defaults to 1e6."""
            self.limit_ke = limit_ke
            """The elastic stiffness of the joint axis limits. Defaults to 1e4."""
            self.limit_kd = limit_kd
            """The damping stiffness of the joint axis limits. Defaults to 1e1."""
            self.target = target
            """The target position or velocity (depending on the mode) of the joint axis.
            If `mode` is `JointMode.TARGET_POSITION` and the initial `target` is outside the limits,
            it defaults to the midpoint of `limit_lower` and `limit_upper`. Otherwise, defaults to 0.0."""
            self.target_ke = target_ke
            """The proportional gain of the target drive PD controller. Defaults to 0.0."""
            self.target_kd = target_kd
            """The derivative gain of the target drive PD controller. Defaults to 0.0."""
            self.mode = mode
            """The mode of the joint axis (e.g., `JointMode.TARGET_POSITION` or `JointMode.TARGET_VELOCITY`). Defaults to `JointMode.TARGET_POSITION`."""
            self.armature = armature
            """Artificial inertia added around the joint axis. Defaults to 1e-2."""
            self.effort_limit = effort_limit
            """Maximum effort (force or torque) the joint axis can exert. Defaults to 1e6."""
            self.velocity_limit = velocity_limit
            """Maximum velocity the joint axis can achieve. Defaults to 1e6."""
            self.friction = friction
            """Friction coefficient for the joint axis. Defaults to 0.0."""

            if self.mode == JointMode.TARGET_POSITION and (
                self.target > self.limit_upper or self.target < self.limit_lower
            ):
                self.target = 0.5 * (self.limit_lower + self.limit_upper)

        @classmethod
        def create_unlimited(cls, axis: AxisType | Vec3) -> ModelBuilder.JointDofConfig:
            """Creates a JointDofConfig with no limits."""
            return ModelBuilder.JointDofConfig(
                axis=axis,
                limit_lower=-1e6,
                limit_upper=1e6,
                target=0.0,
                target_ke=0.0,
                target_kd=0.0,
                armature=0.0,
                limit_ke=0.0,
                limit_kd=0.0,
                mode=JointMode.NONE,
            )

    def __init__(self, up_axis: AxisType = Axis.Z, gravity: float = -9.81):
        """
        Initializes a new ModelBuilder instance for constructing simulation models.

        Args:
            up_axis (AxisType, optional): The axis to use as the "up" direction in the simulation.
                Defaults to Axis.Z.
            gravity (float, optional): The magnitude of gravity to apply along the up axis.
                Defaults to -9.81.
        """
        self.num_envs = 0

        # region defaults
        self.default_shape_cfg = ModelBuilder.ShapeConfig()
        self.default_joint_cfg = ModelBuilder.JointDofConfig()

        # Default particle settings
        self.default_particle_radius = 0.1

        # Default triangle soft mesh settings
        self.default_tri_ke = 100.0
        self.default_tri_ka = 100.0
        self.default_tri_kd = 10.0
        self.default_tri_drag = 0.0
        self.default_tri_lift = 0.0

        # Default distance constraint properties
        self.default_spring_ke = 100.0
        self.default_spring_kd = 0.0

        # Default edge bending properties
        self.default_edge_ke = 100.0
        self.default_edge_kd = 0.0

        # Default body settings
        self.default_body_armature = 0.0
        # endregion

        # region compiler settings (similar to MuJoCo)
        self.balance_inertia = True
        """Whether to automatically correct rigid body inertia tensors that violate the triangle inequality.
        When True, adds a scalar multiple of the identity matrix to preserve rotation structure while
        ensuring physical validity (I1 + I2 >= I3 for principal moments). Default: True."""

        self.bound_mass = None
        """Minimum allowed mass value for rigid bodies. If set, any body mass below this value will be
        clamped to this minimum. Set to None to disable mass clamping. Default: None."""

        self.bound_inertia = None
        """Minimum allowed eigenvalue for rigid body inertia tensors. If set, ensures all principal
        moments of inertia are at least this value. Set to None to disable inertia eigenvalue
        clamping. Default: None."""

        self.validate_inertia_detailed = False
        """Whether to use detailed (slower) inertia validation that provides per-body warnings.
        When False, uses a fast GPU kernel that reports only the total number of corrected bodies
        and directly assigns the corrected arrays to the Model (ModelBuilder state is not updated).
        When True, uses a CPU implementation that reports specific issues for each body and updates
        the ModelBuilder's internal state.
        Default: False."""
        # endregion

        # particles
        self.particle_q = []
        self.particle_qd = []
        self.particle_mass = []
        self.particle_radius = []
        self.particle_flags = []
        self.particle_max_velocity = 1e5
        self.particle_color_groups: list[nparray] = []
        self.particle_group = []  # environment group index for each particle

        # shapes (each shape has an entry in these arrays)
        self.shape_key = []  # shape keys
        # transform from shape to body
        self.shape_transform = []
        # maps from shape index to body index
        self.shape_body = []
        self.shape_flags = []
        self.shape_type = []
        self.shape_scale = []
        self.shape_source = []
        self.shape_is_solid = []
        self.shape_thickness = []
        self.shape_material_ke = []
        self.shape_material_kd = []
        self.shape_material_kf = []
        self.shape_material_ka = []
        self.shape_material_mu = []
        self.shape_material_restitution = []
        # collision groups within collisions are handled
        self.shape_collision_group = []
        # radius to use for broadphase collision checking
        self.shape_collision_radius = []
        # environment group index for each shape
        self.shape_group = []

        # filtering to ignore certain collision pairs
        self.shape_collision_filter_pairs: list[tuple[int, int]] = []

        # springs
        self.spring_indices = []
        self.spring_rest_length = []
        self.spring_stiffness = []
        self.spring_damping = []
        self.spring_control = []

        # triangles
        self.tri_indices = []
        self.tri_poses = []
        self.tri_activations = []
        self.tri_materials = []
        self.tri_areas = []

        # edges (bending)
        self.edge_indices = []
        self.edge_rest_angle = []
        self.edge_rest_length = []
        self.edge_bending_properties = []

        # tetrahedra
        self.tet_indices = []
        self.tet_poses = []
        self.tet_activations = []
        self.tet_materials = []

        # muscles
        self.muscle_start = []
        self.muscle_params = []
        self.muscle_activations = []
        self.muscle_bodies = []
        self.muscle_points = []

        # rigid bodies
        self.body_mass = []
        self.body_inertia = []
        self.body_inv_mass = []
        self.body_inv_inertia = []
        self.body_com = []
        self.body_q = []
        self.body_qd = []
        self.body_key = []
        self.body_shapes = {-1: []}  # mapping from body to shapes
        self.body_group = []  # environment group index for each body

        # rigid joints
        self.joint_parent = []  # index of the parent body                      (constant)
        self.joint_parents = {}  # mapping from joint to parent bodies
        self.joint_child = []  # index of the child body                       (constant)
        self.joint_axis = []  # joint axis in child joint frame               (constant)
        self.joint_X_p = []  # frame of joint in parent                      (constant)
        self.joint_X_c = []  # frame of child com (in child coordinates)     (constant)
        self.joint_q = []
        self.joint_qd = []
        self.joint_f = []

        self.joint_type = []
        self.joint_key = []
        self.joint_armature = []
        self.joint_target_ke = []
        self.joint_target_kd = []
        self.joint_dof_mode = []
        self.joint_limit_lower = []
        self.joint_limit_upper = []
        self.joint_limit_ke = []
        self.joint_limit_kd = []
        self.joint_target = []
        self.joint_effort_limit = []
        self.joint_velocity_limit = []
        self.joint_friction = []

        self.joint_twist_lower = []
        self.joint_twist_upper = []

        self.joint_enabled = []

        self.joint_q_start = []
        self.joint_qd_start = []
        self.joint_dof_dim = []
        self.joint_group = []  # environment group index for each joint

        self.articulation_start = []
        self.articulation_key = []
        self.articulation_group = []  # environment group index for each articulation

        self.joint_dof_count = 0
        self.joint_coord_count = 0

        # current environment group index for entities being added directly to this builder.
        # set to -1 to create global entities shared across all environments.
        # note: this value is temporarily overridden when using add_builder().
        self.current_env_group = -1

        self.up_axis: Axis = Axis.from_any(up_axis)
        self.gravity: float = gravity

        # contacts to be generated within the given distance margin to be generated at
        # every simulation substep (can be 0 if only one PBD solver iteration is used)
        self.rigid_contact_margin = 0.1
        # torsional friction coefficient (only considered by XPBD so far)
        self.rigid_contact_torsional_friction = 0.5
        # rolling friction coefficient (only considered by XPBD so far)
        self.rigid_contact_rolling_friction = 0.001

        # number of rigid contact points to allocate in the model during self.finalize() per environment
        # if setting is None, the number of worst-case number of contacts will be calculated in self.finalize()
        self.num_rigid_contacts_per_env = None

        # equality constraints
        self.equality_constraint_type = []
        self.equality_constraint_body1 = []
        self.equality_constraint_body2 = []
        self.equality_constraint_anchor = []
        self.equality_constraint_relpose = []
        self.equality_constraint_torquescale = []
        self.equality_constraint_joint1 = []
        self.equality_constraint_joint2 = []
        self.equality_constraint_polycoef = []
        self.equality_constraint_key = []
        self.equality_constraint_enabled = []
        # Custom attributes (user-defined per-frequency arrays)
        self.custom_attributes: dict[str, CustomAttribute] = {}

<<<<<<< HEAD
    @staticmethod
    def _default_for_dtype(d: object) -> Any:
        """Get default value for dtype when not specified."""
        # quaternions get identity quaternion
        if d is wp.quat:
            return wp.quat_identity()
        # vectors default to zeros of their length
        if wp.types.type_is_vector(d):
            length = getattr(d, "_shape_", (1,))[0] or 1
            return np.zeros(
                length,
                dtype=wp.types.warp_type_to_np_dtype.get(getattr(d, "_wp_scalar_type_", wp.float32), np.float32),
            )
        # scalars
        if d is wp.bool:
            return False
        if d in (wp.int8, wp.int16, wp.int32, wp.int64, wp.uint8, wp.uint16, wp.uint32, wp.uint64):
            return 0
        return 0.0

    def add_custom_attribute(
        self,
        name: str,
        frequency: AttributeFrequency,
        default=None,
        dtype=None,
        assignment: AttributeAssignment = AttributeAssignment.MODEL,
=======
    def add_custom_attribute(
        self,
        name: str,
        frequency: ModelAttributeFrequency,
        default=None,
        dtype=None,
        assignment: ModelAttributeAssignment = ModelAttributeAssignment.MODEL,
>>>>>>> 67321803
    ):
        """Define a custom per-entity attribute to be added to the Model.

        Args:
            name: Variable name to expose on the Model
<<<<<<< HEAD
            frequency: AttributeFrequency enum value
            default: Default value for the attribute. If None, will use dtype-specific default
                (e.g., 0.0 for scalars, zeros vector for vectors, False for booleans)
            dtype: Warp dtype (e.g., wp.float32, wp.int32, wp.bool, wp.vec3). If None, defaults to wp.float32
            assignment: AttributeAssignment enum value determining where the attribute appears
=======
            frequency: ModelAttributeFrequency enum value
            default: Default value for the attribute. If None, will use dtype-specific default
                (e.g., 0.0 for scalars, zeros vector for vectors, False for booleans)
            dtype: Warp dtype (e.g., wp.float32, wp.int32, wp.bool, wp.vec3). If None, defaults to wp.float32
            assignment: ModelAttributeAssignment enum value determining where the attribute appears
>>>>>>> 67321803
        """
        if name in self.custom_attributes:
            # validate that specification matches exactly
            existing = self.custom_attributes[name]
            # if caller did not pass dtype, treat as unspecified (i.e., must match existing)
            target_dtype = dtype if dtype is not None else existing.dtype
            if existing.frequency != frequency or existing.dtype != target_dtype or existing.assignment != assignment:
                raise ValueError(
                    f"Custom attribute '{name}' already exists with frequency='{existing.frequency}', dtype='{existing.dtype}', assignment='{existing.assignment}'. "
                )
            return

<<<<<<< HEAD
        # Use dtype-specific default if none provided
        if default is None:
            default = self._default_for_dtype(dtype if dtype is not None else wp.float32)

=======
>>>>>>> 67321803
        self.custom_attributes[name] = CustomAttribute(
            assignment=assignment,
            frequency=frequency,
            name=name,
            dtype=dtype if dtype is not None else wp.float32,
            default=default,
        )

    @property
    def up_vector(self) -> Vec3:
        """
        Returns the 3D unit vector corresponding to the current up axis (read-only).

        This property computes the up direction as a 3D vector based on the value of :attr:`up_axis`.
        For example, if ``up_axis`` is ``Axis.Z``, this returns ``(0, 0, 1)``.

        Returns:
            Vec3: The 3D up vector corresponding to the current up axis.
        """
        return axis_to_vec3(self.up_axis)

    @up_vector.setter
    def up_vector(self, _):
        raise AttributeError(
            "The 'up_vector' property is read-only and cannot be set. Instead, use 'up_axis' to set the up axis."
        )

    # region counts
    @property
    def shape_count(self):
        """
        The number of shapes in the model.
        """
        return len(self.shape_type)

    @property
    def body_count(self):
        """
        The number of rigid bodies in the model.
        """
        return len(self.body_q)

    @property
    def joint_count(self):
        """
        The number of joints in the model.
        """
        return len(self.joint_type)

    @property
    def particle_count(self):
        """
        The number of particles in the model.
        """
        return len(self.particle_q)

    @property
    def tri_count(self):
        """
        The number of triangles in the model.
        """
        return len(self.tri_poses)

    @property
    def tet_count(self):
        """
        The number of tetrahedra in the model.
        """
        return len(self.tet_poses)

    @property
    def edge_count(self):
        """
        The number of edges (for bending) in the model.
        """
        return len(self.edge_rest_angle)

    @property
    def spring_count(self):
        """
        The number of springs in the model.
        """
        return len(self.spring_rest_length)

    @property
    def muscle_count(self):
        """
        The number of muscles in the model.
        """
        return len(self.muscle_start)

    @property
    def articulation_count(self):
        """
        The number of articulations in the model.
        """
        return len(self.articulation_start)

    # endregion

    def _compute_replicate_offsets(self, num_copies: int, spacing: tuple[float, float, float]):
        # compute positional offsets per environment
        spacing = np.array(spacing, dtype=np.float32)
        nonzeros = np.nonzero(spacing)[0]
        num_dim = nonzeros.shape[0]
        if num_dim > 0:
            side_length = int(np.ceil(num_copies ** (1.0 / num_dim)))
            spacings = []
            if num_dim == 1:
                for i in range(num_copies):
                    spacings.append(i * spacing)
            elif num_dim == 2:
                for i in range(num_copies):
                    d0 = i // side_length
                    d1 = i % side_length
                    offset = np.zeros(3)
                    offset[nonzeros[0]] = d0 * spacing[nonzeros[0]]
                    offset[nonzeros[1]] = d1 * spacing[nonzeros[1]]
                    spacings.append(offset)
            elif num_dim == 3:
                for i in range(num_copies):
                    d0 = i // (side_length * side_length)
                    d1 = (i // side_length) % side_length
                    d2 = i % side_length
                    offset = np.zeros(3)
                    offset[0] = d0 * spacing[0]
                    offset[1] = d1 * spacing[1]
                    offset[2] = d2 * spacing[2]
                    spacings.append(offset)
            spacings = np.array(spacings, dtype=np.float32)
        else:
            spacings = np.zeros((num_copies, 3), dtype=np.float32)
        min_offsets = np.min(spacings, axis=0)
        correction = min_offsets + (np.max(spacings, axis=0) - min_offsets) / 2.0
        # ensure the envs are not shifted below the ground plane
        correction[Axis.from_any(self.up_axis)] = 0.0
        spacings -= correction
        return spacings

    def replicate(
        self,
        builder: ModelBuilder,
        num_copies: int,
        spacing: tuple[float, float, float] = (5.0, 5.0, 0.0),
    ):
        """
        Replicates the given builder multiple times, offsetting each copy according to the supplied spacing.

        This method is useful for creating multiple instances of a sub-model (e.g., robots, environments)
        arranged in a regular grid or along a line. Each copy is offset in space by a multiple of the
        specified spacing vector, and all entities from each copy are assigned to a new environment group.

        Args:
            builder (ModelBuilder): The builder to replicate. All entities from this builder will be copied.
            num_copies (int): The number of copies to create.
            spacing (tuple[float, float, float], optional): The spacing between each copy along each axis.
                For example, (5.0, 5.0, 0.0) arranges copies in a 2D grid in the XY plane.
                Defaults to (5.0, 5.0, 0.0).
        """
        offsets = self._compute_replicate_offsets(num_copies, spacing)
        xform = wp.transform_identity()
        for i in range(num_copies):
            xform[:3] = offsets[i]
            self.add_builder(builder, xform=xform)

    def add_articulation(self, key: str | None = None):
        # an articulation is a set of contiguous bodies bodies from articulation_start[i] to articulation_start[i+1]
        # these are used for computing forward kinematics e.g.:
        # articulations are automatically 'closed' when calling finalize
        self.articulation_start.append(self.joint_count)
        self.articulation_key.append(key or f"articulation_{self.articulation_count}")
        self.articulation_group.append(self.current_env_group)

    # region importers
    def add_urdf(
        self,
        source: str,
        xform: Transform | None = None,
        floating: bool = False,
        base_joint: dict | str | None = None,
        scale: float = 1.0,
        hide_visuals: bool = False,
        parse_visuals_as_colliders: bool = False,
        up_axis: AxisType = Axis.Z,
        force_show_colliders: bool = False,
        enable_self_collisions: bool = True,
        ignore_inertial_definitions: bool = True,
        ensure_nonstatic_links: bool = True,
        static_link_mass: float = 1e-2,
        collapse_fixed_joints: bool = False,
        mesh_maxhullvert: int = MESH_MAXHULLVERT,
    ):
        """
        Parses a URDF file and adds the bodies and joints to the given ModelBuilder.

        Args:
            source (str): The filename of the URDF file to parse.
            xform (Transform): The transform to apply to the root body. If None, the transform is set to identity.
            floating (bool): If True, the root body is a free joint. If False, the root body is connected via a fixed joint to the world, unless a `base_joint` is defined.
            base_joint (Union[str, dict]): The joint by which the root body is connected to the world. This can be either a string defining the joint axes of a D6 joint with comma-separated positional and angular axis names (e.g. "px,py,rz" for a D6 joint with linear axes in x, y and an angular axis in z) or a dict with joint parameters (see :meth:`ModelBuilder.add_joint`).
            scale (float): The scaling factor to apply to the imported mechanism.
            hide_visuals (bool): If True, hide visual shapes.
            parse_visuals_as_colliders (bool): If True, the geometry defined under the `<visual>` tags is used for collision handling instead of the `<collision>` geometries.
            up_axis (AxisType): The up axis of the URDF. This is used to transform the URDF to the builder's up axis. It also determines the up axis of capsules and cylinders in the URDF. The default is Z.
            force_show_colliders (bool): If True, the collision shapes are always shown, even if there are visual shapes.
            enable_self_collisions (bool): If True, self-collisions are enabled.
            ignore_inertial_definitions (bool): If True, the inertial parameters defined in the URDF are ignored and the inertia is calculated from the shape geometry.
            ensure_nonstatic_links (bool): If True, links with zero mass are given a small mass (see `static_link_mass`) to ensure they are dynamic.
            static_link_mass (float): The mass to assign to links with zero mass (if `ensure_nonstatic_links` is set to True).
            collapse_fixed_joints (bool): If True, fixed joints are removed and the respective bodies are merged.
            mesh_maxhullvert (int): Maximum vertices for convex hull approximation of meshes.
        """
        from ..utils.import_urdf import parse_urdf  # noqa: PLC0415

        return parse_urdf(
            self,
            source,
            xform,
            floating,
            base_joint,
            scale,
            hide_visuals,
            parse_visuals_as_colliders,
            up_axis,
            force_show_colliders,
            enable_self_collisions,
            ignore_inertial_definitions,
            ensure_nonstatic_links,
            static_link_mass,
            collapse_fixed_joints,
            mesh_maxhullvert,
        )

    def add_usd(
        self,
        source,
        xform: Transform | None = None,
        only_load_enabled_rigid_bodies: bool = False,
        only_load_enabled_joints: bool = True,
        joint_drive_gains_scaling: float = 1.0,
        invert_rotations: bool = True,
        verbose: bool = False,
        ignore_paths: list[str] | None = None,
        cloned_env: str | None = None,
        collapse_fixed_joints: bool = False,
        enable_self_collisions: bool = True,
        apply_up_axis_from_stage: bool = False,
        root_path: str = "/",
        joint_ordering: Literal["bfs", "dfs"] | None = "dfs",
        bodies_follow_joint_ordering: bool = True,
        skip_mesh_approximation: bool = False,
        load_non_physics_prims: bool = True,
        hide_collision_shapes: bool = False,
        mesh_maxhullvert: int = MESH_MAXHULLVERT,
<<<<<<< HEAD
        schema_priority: list[SchemaPlugin] | None = None,
=======
        schema_resolvers: list[SchemaResolver] | None = None,
>>>>>>> 67321803
        collect_solver_specific_attrs: bool = True,
    ) -> dict[str, Any]:
        """
        Parses a Universal Scene Description (USD) stage containing UsdPhysics schema definitions for rigid-body articulations and adds the bodies, shapes and joints to the given ModelBuilder.

        The USD description has to be either a path (file name or URL), or an existing USD stage instance that implements the `Stage <https://openusd.org/dev/api/class_usd_stage.html>`_ interface.

        Args:
            source (str | pxr.Usd.Stage): The file path to the USD file, or an existing USD stage instance.
            xform (Transform): The transform to apply to the entire scene.
            only_load_enabled_rigid_bodies (bool): If True, only rigid bodies which do not have `physics:rigidBodyEnabled` set to False are loaded.
            only_load_enabled_joints (bool): If True, only joints which do not have `physics:jointEnabled` set to False are loaded.
            joint_drive_gains_scaling (float): The default scaling of the PD control gains (stiffness and damping), if not set in the PhysicsScene with as "newton:joint_drive_gains_scaling".
            invert_rotations (bool): If True, inverts any rotations defined in the shape transforms.
            verbose (bool): If True, print additional information about the parsed USD file. Default is False.
            ignore_paths (List[str]): A list of regular expressions matching prim paths to ignore.
            cloned_env (str): The prim path of an environment which is cloned within this USD file. Siblings of this environment prim will not be parsed but instead be replicated via `ModelBuilder.add_builder(builder, xform)` to speed up the loading of many instantiated environments.
            collapse_fixed_joints (bool): If True, fixed joints are removed and the respective bodies are merged. Only considered if not set on the PhysicsScene as "newton:collapse_fixed_joints".
            enable_self_collisions (bool): Determines the default behavior of whether self-collisions are enabled for all shapes within an articulation. If an articulation has the attribute ``physxArticulation:enabledSelfCollisions`` defined, this attribute takes precedence.
            apply_up_axis_from_stage (bool): If True, the up axis of the stage will be used to set :attr:`newton.ModelBuilder.up_axis`. Otherwise, the stage will be rotated such that its up axis aligns with the builder's up axis. Default is False.
            root_path (str): The USD path to import, defaults to "/".
            joint_ordering (str): The ordering of the joints in the simulation. Can be either "bfs" or "dfs" for breadth-first or depth-first search, or ``None`` to keep joints in the order in which they appear in the USD. Default is "dfs".
            bodies_follow_joint_ordering (bool): If True, the bodies are added to the builder in the same order as the joints (parent then child body). Otherwise, bodies are added in the order they appear in the USD. Default is True.
            skip_mesh_approximation (bool): If True, mesh approximation is skipped. Otherwise, meshes are approximated according to the ``physics:approximation`` attribute defined on the UsdPhysicsMeshCollisionAPI (if it is defined). Default is False.
            load_non_physics_prims (bool): If True, prims that are children of a rigid body that do not have a UsdPhysics schema applied are loaded as visual shapes in a separate pass (may slow down the loading process). Otherwise, non-physics prims are ignored. Default is True.
            hide_collision_shapes (bool): If True, collision shapes are hidden. Default is False.
            mesh_maxhullvert (int): Maximum vertices for convex hull approximation of meshes.
<<<<<<< HEAD
            schema_priority (list[SchemaPlugin]): Plugin instances in priority order. Default is
                [NewtonPlugin()].
            collect_solver_specific_attrs (bool): If True, solver-specific attributes are collected. Default is True.
=======
            schema_resolvers (list[SchemaResolver]): Resolver instances in priority order. Default is
                [SchemaResolverNewton()].
            collect_solver_specific_attrs (bool): If True, collect per-prim "solver-specific" attributes for the
                configured schema resolvers. These include namespaced attributes such as ``newton:*``, ``physx*``
                (e.g., ``physxScene:*``, ``physxRigidBody:*``, ``physxSDFMeshCollision:*``), and ``mjc:*`` that
                are authored in the USD but not strictly required to build the simulation. This is useful for
                inspection, experimentation, or custom pipelines that read these values via
                :meth:`_ResolverManager.get_solver_specific_attrs`. If set to ``False``, the parser skips scanning these
                namespaces to avoid unnecessary overhead. For example, if an asset authors PhysX SDF mesh
                properties (``physxSDFMeshCollision:*``) that Newton does not currently use, disabling this flag
                prevents parsing them. Default is ``True``.
>>>>>>> 67321803

        Returns:
            dict: Dictionary with the following entries:

            .. list-table::
                :widths: 25 75

                * - "fps"
                  - USD stage frames per second
                * - "duration"
                  - Difference between end time code and start time code of the USD stage
                * - "up_axis"
                  - :class:`Axis` representing the stage's up axis ("X", "Y", or "Z")
                * - "path_shape_map"
                  - Mapping from prim path (str) of the UsdGeom to the respective shape index in :class:`ModelBuilder`
                * - "path_body_map"
                  - Mapping from prim path (str) of a rigid body prim (e.g. that implements the PhysicsRigidBodyAPI) to the respective body index in :class:`ModelBuilder`
                * - "path_shape_scale"
                  - Mapping from prim path (str) of the UsdGeom to its respective 3D world scale
                * - "mass_unit"
                  - The stage's Kilograms Per Unit (KGPU) definition (1.0 by default)
                * - "linear_unit"
                  - The stage's Meters Per Unit (MPU) definition (1.0 by default)
                * - "scene_attributes"
                  - Dictionary of all attributes applied to the PhysicsScene prim
                * - "collapse_results"
                  - Dictionary returned by :meth:`newton.ModelBuilder.collapse_fixed_joints` if `collapse_fixed_joints` is True, otherwise None.
        """
        from ..utils.import_usd import parse_usd  # noqa: PLC0415

        return parse_usd(
            self,
            source,
            xform,
            only_load_enabled_rigid_bodies,
            only_load_enabled_joints,
            joint_drive_gains_scaling,
            invert_rotations,
            verbose,
            ignore_paths,
            cloned_env,
            collapse_fixed_joints,
            enable_self_collisions,
            apply_up_axis_from_stage,
            root_path,
            joint_ordering,
            bodies_follow_joint_ordering,
            skip_mesh_approximation,
            load_non_physics_prims,
            hide_collision_shapes,
            mesh_maxhullvert,
<<<<<<< HEAD
            schema_priority,
=======
            schema_resolvers,
>>>>>>> 67321803
            collect_solver_specific_attrs,
        )

    def add_mjcf(
        self,
        source: str,
        xform: Transform | None = None,
        floating: bool | None = None,
        base_joint: dict | str | None = None,
        armature_scale: float = 1.0,
        scale: float = 1.0,
        hide_visuals: bool = False,
        parse_visuals_as_colliders: bool = False,
        parse_meshes: bool = True,
        up_axis: AxisType = Axis.Z,
        ignore_names: Sequence[str] = (),
        ignore_classes: Sequence[str] = (),
        visual_classes: Sequence[str] = ("visual",),
        collider_classes: Sequence[str] = ("collision",),
        no_class_as_colliders: bool = True,
        force_show_colliders: bool = False,
        enable_self_collisions: bool = False,
        ignore_inertial_definitions: bool = True,
        ensure_nonstatic_links: bool = True,
        static_link_mass: float = 1e-2,
        collapse_fixed_joints: bool = False,
        verbose: bool = False,
        skip_equality_constraints: bool = False,
        mesh_maxhullvert: int = MESH_MAXHULLVERT,
    ):
        """
        Parses MuJoCo XML (MJCF) file and adds the bodies and joints to the given ModelBuilder.

        Args:
            source (str): The filename of the MuJoCo file to parse, or the MJCF XML string content.
            xform (Transform): The transform to apply to the imported mechanism.
            floating (bool): If True, the articulation is treated as a floating base. If False, the articulation is treated as a fixed base. If None, the articulation is treated as a floating base if a free joint is found in the MJCF, otherwise it is treated as a fixed base.
            base_joint (Union[str, dict]): The joint by which the root body is connected to the world. This can be either a string defining the joint axes of a D6 joint with comma-separated positional and angular axis names (e.g. "px,py,rz" for a D6 joint with linear axes in x, y and an angular axis in z) or a dict with joint parameters (see :meth:`ModelBuilder.add_joint`).
            armature_scale (float): Scaling factor to apply to the MJCF-defined joint armature values.
            scale (float): The scaling factor to apply to the imported mechanism.
            hide_visuals (bool): If True, hide visual shapes.
            parse_visuals_as_colliders (bool): If True, the geometry defined under the `visual_classes` tags is used for collision handling instead of the `collider_classes` geometries.
            parse_meshes (bool): Whether geometries of type `"mesh"` should be parsed. If False, geometries of type `"mesh"` are ignored.
            up_axis (AxisType): The up axis of the MuJoCo scene. The default is Z up.
            ignore_names (Sequence[str]): A list of regular expressions. Bodies and joints with a name matching one of the regular expressions will be ignored.
            ignore_classes (Sequence[str]): A list of regular expressions. Bodies and joints with a class matching one of the regular expressions will be ignored.
            visual_classes (Sequence[str]): A list of regular expressions. Visual geometries with a class matching one of the regular expressions will be parsed.
            collider_classes (Sequence[str]): A list of regular expressions. Collision geometries with a class matching one of the regular expressions will be parsed.
            no_class_as_colliders: If True, geometries without a class are parsed as collision geometries. If False, geometries without a class are parsed as visual geometries.
            force_show_colliders (bool): If True, the collision shapes are always shown, even if there are visual shapes.
            enable_self_collisions (bool): If True, self-collisions are enabled.
            ignore_inertial_definitions (bool): If True, the inertial parameters defined in the MJCF are ignored and the inertia is calculated from the shape geometry.
            ensure_nonstatic_links (bool): If True, links with zero mass are given a small mass (see `static_link_mass`) to ensure they are dynamic.
            static_link_mass (float): The mass to assign to links with zero mass (if `ensure_nonstatic_links` is set to True).
            collapse_fixed_joints (bool): If True, fixed joints are removed and the respective bodies are merged.
            verbose (bool): If True, print additional information about parsing the MJCF.
            skip_equality_constraints (bool): Whether <equality> tags should be parsed. If True, equality constraints are ignored.
            mesh_maxhullvert (int): Maximum vertices for convex hull approximation of meshes.
        """
        from ..utils.import_mjcf import parse_mjcf  # noqa: PLC0415

        return parse_mjcf(
            self,
            source,
            xform,
            floating,
            base_joint,
            armature_scale,
            scale,
            hide_visuals,
            parse_visuals_as_colliders,
            parse_meshes,
            up_axis,
            ignore_names,
            ignore_classes,
            visual_classes,
            collider_classes,
            no_class_as_colliders,
            force_show_colliders,
            enable_self_collisions,
            ignore_inertial_definitions,
            ensure_nonstatic_links,
            static_link_mass,
            collapse_fixed_joints,
            verbose,
            skip_equality_constraints,
            mesh_maxhullvert,
        )

    # endregion

    def add_builder(
        self,
        builder: ModelBuilder,
        xform: Transform | None = None,
        update_num_env_count: bool = True,
        environment: int | None = None,
    ):
        """Copies the data from `builder`, another `ModelBuilder` to this `ModelBuilder`.

        **Environment Group Behavior:**
        When adding a builder, ALL entities from the source builder will be assigned to the same
        environment group, overriding any group assignments that existed in the source builder.
        This ensures that all entities from a sub-builder are grouped together as a single environment.

        Environment groups automatically handle collision filtering between different environments:
        - Entities from different environments (except -1) do not collide with each other
        - Global entities (group -1) collide with all environments
        - Collision groups from the source builder are preserved as-is for fine-grained collision control within each environment

        To create global entities that are shared across all environments, set the main builder's
        `current_env_group` to -1 before adding entities directly (not via add_builder).

        Example::

            main_builder = ModelBuilder()
            # Create global ground plane
            main_builder.current_env_group = -1
            main_builder.add_ground_plane()

            # Create robot builder
            robot_builder = ModelBuilder()
            robot_builder.add_body(...)  # These group assignments will be overridden

            # Add multiple robot instances
            main_builder.add_builder(robot_builder, environment=0)  # All entities -> group 0
            main_builder.add_builder(robot_builder, environment=1)  # All entities -> group 1

        Args:
            builder (ModelBuilder): a model builder to add model data from.
            xform (Transform): offset transform applied to root bodies.
            update_num_env_count (bool): if True, the number of environments is updated appropriately.
                For non-global entities (environment >= 0), this either increments num_envs (when environment is None)
                or ensures num_envs is at least environment+1. Global entities (environment=-1) do not affect num_envs.
            environment (int | None): environment group index to assign to ALL entities from this builder.
                If None, uses the current environment count as the group index. Use -1 for global entities.
                Note: environment=-1 does not increase num_envs even when update_num_env_count=True.
        """

        if builder.up_axis != self.up_axis:
            raise ValueError("Cannot add a builder with a different up axis.")

        # Set the environment group for entities being added
        if environment is None:
            # Use the current environment count as the group index if not specified
            group_idx = self.num_envs if update_num_env_count else self.current_env_group
        else:
            group_idx = environment

        # Save the previous environment group
        prev_env_group = self.current_env_group
        self.current_env_group = group_idx

        # explicitly resolve the transform multiplication function to avoid
        # repeatedly resolving builtin overloads during shape transformation
        transform_mul_cfunc = wp.context.runtime.core.wp_builtin_mul_transformf_transformf

        # dispatches two transform multiplies to the native implementation
        def transform_mul(a, b):
            out = wp.transform.from_buffer(np.empty(7, dtype=np.float32))
            transform_mul_cfunc(a, b, ctypes.byref(out))
            return out

        start_particle_idx = self.particle_count
        if builder.particle_count:
            self.particle_max_velocity = builder.particle_max_velocity
            if xform is not None:
                pos_offset = xform.p
            else:
                pos_offset = np.zeros(3)
            self.particle_q.extend((np.array(builder.particle_q) + pos_offset).tolist())
            # other particle attributes are added below

        if builder.spring_count:
            self.spring_indices.extend((np.array(builder.spring_indices, dtype=np.int32) + start_particle_idx).tolist())
        if builder.edge_count:
            # Update edge indices by adding offset, preserving -1 values
            edge_indices = np.array(builder.edge_indices, dtype=np.int32)
            mask = edge_indices != -1
            edge_indices[mask] += start_particle_idx
            self.edge_indices.extend(edge_indices.tolist())
        if builder.tri_count:
            self.tri_indices.extend((np.array(builder.tri_indices, dtype=np.int32) + start_particle_idx).tolist())
        if builder.tet_count:
            self.tet_indices.extend((np.array(builder.tet_indices, dtype=np.int32) + start_particle_idx).tolist())

        builder_coloring_translated = [group + start_particle_idx for group in builder.particle_color_groups]
        self.particle_color_groups = combine_independent_particle_coloring(
            self.particle_color_groups, builder_coloring_translated
        )

        start_body_idx = self.body_count
        start_shape_idx = self.shape_count
        for s, b in enumerate(builder.shape_body):
            if b > -1:
                new_b = b + start_body_idx
                self.shape_body.append(new_b)
                self.shape_transform.append(builder.shape_transform[s])
            else:
                self.shape_body.append(-1)
                # apply offset transform to root bodies
                if xform is not None:
                    self.shape_transform.append(transform_mul(xform, builder.shape_transform[s]))
                else:
                    self.shape_transform.append(builder.shape_transform[s])

        for b, shapes in builder.body_shapes.items():
            if b == -1:
                self.body_shapes[-1].extend([s + start_shape_idx for s in shapes])
            else:
                self.body_shapes[b + start_body_idx] = [s + start_shape_idx for s in shapes]

        if builder.joint_count:
            start_q = len(self.joint_q)
            start_X_p = len(self.joint_X_p)
            self.joint_X_p.extend(builder.joint_X_p)
            self.joint_q.extend(builder.joint_q)
            if xform is not None:
                for i in range(len(builder.joint_X_p)):
                    if builder.joint_type[i] == JointType.FREE:
                        qi = builder.joint_q_start[i]
                        xform_prev = wp.transform(*builder.joint_q[qi : qi + 7])
                        tf = transform_mul(xform, xform_prev)
                        qi += start_q
                        self.joint_q[qi : qi + 7] = tf
                    elif builder.joint_parent[i] == -1:
                        self.joint_X_p[start_X_p + i] = transform_mul(xform, builder.joint_X_p[i])

            # offset the indices
            self.articulation_start.extend([a + self.joint_count for a in builder.articulation_start])
            self.joint_parent.extend([p + self.body_count if p != -1 else -1 for p in builder.joint_parent])
            self.joint_child.extend([c + self.body_count for c in builder.joint_child])

            self.joint_q_start.extend([c + self.joint_coord_count for c in builder.joint_q_start])
            self.joint_qd_start.extend([c + self.joint_dof_count for c in builder.joint_qd_start])

        if xform is not None:
            for i in range(builder.body_count):
                self.body_q.append(transform_mul(xform, builder.body_q[i]))
        else:
            self.body_q.extend(builder.body_q)

        # Copy collision groups without modification
        self.shape_collision_group.extend(builder.shape_collision_group)

        # Copy collision filter pairs with offset
        self.shape_collision_filter_pairs.extend(
            [(i + start_shape_idx, j + start_shape_idx) for i, j in builder.shape_collision_filter_pairs]
        )

        # Handle environment group assignments
        # For particles
        if builder.particle_count > 0:
            # Override all group indices with current environment group
            particle_groups = [self.current_env_group] * builder.particle_count
            self.particle_group.extend(particle_groups)

        # For bodies
        if builder.body_count > 0:
            body_groups = [self.current_env_group] * builder.body_count
            self.body_group.extend(body_groups)

        # For shapes
        if builder.shape_count > 0:
            shape_groups = [self.current_env_group] * builder.shape_count
            self.shape_group.extend(shape_groups)

        # For joints
        if builder.joint_count > 0:
            joint_groups = [self.current_env_group] * builder.joint_count
            self.joint_group.extend(joint_groups)

        # For articulations
        if builder.articulation_count > 0:
            articulation_groups = [self.current_env_group] * builder.articulation_count
            self.articulation_group.extend(articulation_groups)

        more_builder_attrs = [
            "articulation_key",
            "body_inertia",
            "body_mass",
            "body_inv_inertia",
            "body_inv_mass",
            "body_com",
            "body_qd",
            "body_key",
            "joint_type",
            "joint_enabled",
            "joint_X_c",
            "joint_armature",
            "joint_axis",
            "joint_dof_dim",
            "joint_dof_mode",
            "joint_key",
            "joint_qd",
            "joint_f",
            "joint_target",
            "joint_limit_lower",
            "joint_limit_upper",
            "joint_limit_ke",
            "joint_limit_kd",
            "joint_target_ke",
            "joint_target_kd",
            "joint_effort_limit",
            "joint_velocity_limit",
            "joint_friction",
            "shape_key",
            "shape_flags",
            "shape_type",
            "shape_scale",
            "shape_source",
            "shape_is_solid",
            "shape_thickness",
            "shape_material_ke",
            "shape_material_kd",
            "shape_material_kf",
            "shape_material_ka",
            "shape_material_mu",
            "shape_material_restitution",
            "shape_collision_radius",
            "particle_qd",
            "particle_mass",
            "particle_radius",
            "particle_flags",
            "edge_rest_angle",
            "edge_rest_length",
            "edge_bending_properties",
            "spring_rest_length",
            "spring_stiffness",
            "spring_damping",
            "spring_control",
            "tri_poses",
            "tri_activations",
            "tri_materials",
            "tri_areas",
            "tet_poses",
            "tet_activations",
            "tet_materials",
            "equality_constraint_type",
            "equality_constraint_body1",
            "equality_constraint_body2",
            "equality_constraint_anchor",
            "equality_constraint_torquescale",
            "equality_constraint_relpose",
            "equality_constraint_joint1",
            "equality_constraint_joint2",
            "equality_constraint_polycoef",
            "equality_constraint_key",
            "equality_constraint_enabled",
        ]

        for attr in more_builder_attrs:
            getattr(self, attr).extend(getattr(builder, attr))

        self.joint_dof_count += builder.joint_dof_count
        self.joint_coord_count += builder.joint_coord_count

        if update_num_env_count:
            # Globals do not contribute to the environment count
            if group_idx >= 0:
                # If an explicit environment is provided, ensure num_envs >= group_idx+1.
                # Otherwise, auto-increment for the next environment.
                if environment is None:
                    self.num_envs += 1
                else:
                    self.num_envs = max(self.num_envs, group_idx + 1)

        # Restore the previous environment group
        self.current_env_group = prev_env_group

    def add_body(
        self,
        xform: Transform | None = None,
        armature: float | None = None,
        com: Vec3 | None = None,
        I_m: Mat33 | None = None,
        mass: float = 0.0,
        key: str | None = None,
    ) -> int:
        """Adds a rigid body to the model.

        Args:
            xform: The location of the body in the world frame.
            armature: Artificial inertia added to the body. If None, the default value from :attr:`default_body_armature` is used.
            com: The center of mass of the body w.r.t its origin. If None, the center of mass is assumed to be at the origin.
            I_m: The 3x3 inertia tensor of the body (specified relative to the center of mass). If None, the inertia tensor is assumed to be zero.
            mass: Mass of the body.
            key: Key of the body (optional).

        Returns:
            The index of the body in the model.

        Note:
            If the mass is zero then the body is treated as kinematic with no dynamics.

        """

        if xform is None:
            xform = wp.transform()
        else:
            xform = wp.transform(*xform)
        if com is None:
            com = wp.vec3()
        if I_m is None:
            I_m = wp.mat33()

        body_id = len(self.body_mass)

        # body data
        if armature is None:
            armature = self.default_body_armature
        inertia = I_m + wp.mat33(np.eye(3)) * armature
        self.body_inertia.append(inertia)
        self.body_mass.append(mass)
        self.body_com.append(com)

        if mass > 0.0:
            self.body_inv_mass.append(1.0 / mass)
        else:
            self.body_inv_mass.append(0.0)

        if any(x for x in inertia):
            self.body_inv_inertia.append(wp.inverse(inertia))
        else:
            self.body_inv_inertia.append(inertia)

        self.body_q.append(xform)
        self.body_qd.append(wp.spatial_vector())

        self.body_key.append(key or f"body_{body_id}")
        self.body_shapes[body_id] = []
        self.body_group.append(self.current_env_group)
        return body_id

    # region joints

    def add_joint(
        self,
        joint_type: wp.constant,
        parent: int,
        child: int,
        linear_axes: list[JointDofConfig] | None = None,
        angular_axes: list[JointDofConfig] | None = None,
        key: str | None = None,
        parent_xform: Transform | None = None,
        child_xform: Transform | None = None,
        collision_filter_parent: bool = True,
        enabled: bool = True,
    ) -> int:
        """
        Generic method to add any type of joint to this ModelBuilder.

        Args:
            joint_type (constant): The type of joint to add (see :ref:'joint-types').
            parent (int): The index of the parent body (-1 is the world).
            child (int): The index of the child body.
            linear_axes (list(:class:`JointDofConfig`)): The linear axes (see :class:`JointDofConfig`) of the joint.
            angular_axes (list(:class:`JointDofConfig`)): The angular axes (see :class:`JointDofConfig`) of the joint.
            key (str): The key of the joint (optional).
            parent_xform (Transform): The transform of the joint in the parent body's local frame. If None, the identity transform is used.
            child_xform (Transform): The transform of the joint in the child body's local frame. If None, the identity transform is used.
            collision_filter_parent (bool): Whether to filter collisions between shapes of the parent and child bodies.
            enabled (bool): Whether the joint is enabled (not considered by :class:`SolverFeatherstone`).

        Returns:
            The index of the added joint.
        """
        if linear_axes is None:
            linear_axes = []
        if angular_axes is None:
            angular_axes = []

        if parent_xform is None:
            parent_xform = wp.transform()
        else:
            parent_xform = wp.transform(*parent_xform)
        if child_xform is None:
            child_xform = wp.transform()
        else:
            child_xform = wp.transform(*child_xform)

        if len(self.articulation_start) == 0:
            # automatically add an articulation if none exists
            self.add_articulation()
        self.joint_type.append(joint_type)
        self.joint_parent.append(parent)
        if child not in self.joint_parents:
            self.joint_parents[child] = [parent]
        else:
            self.joint_parents[child].append(parent)
        self.joint_child.append(child)
        self.joint_X_p.append(wp.transform(parent_xform))
        self.joint_X_c.append(wp.transform(child_xform))
        self.joint_key.append(key or f"joint_{self.joint_count}")
        self.joint_dof_dim.append((len(linear_axes), len(angular_axes)))
        self.joint_enabled.append(enabled)
        self.joint_group.append(self.current_env_group)

        def add_axis_dim(dim: ModelBuilder.JointDofConfig):
            self.joint_axis.append(dim.axis)
            self.joint_dof_mode.append(dim.mode)
            self.joint_target.append(dim.target)
            self.joint_target_ke.append(dim.target_ke)
            self.joint_target_kd.append(dim.target_kd)
            self.joint_limit_ke.append(dim.limit_ke)
            self.joint_limit_kd.append(dim.limit_kd)
            self.joint_armature.append(dim.armature)
            self.joint_effort_limit.append(dim.effort_limit)
            self.joint_velocity_limit.append(dim.velocity_limit)
            self.joint_friction.append(dim.friction)
            if np.isfinite(dim.limit_lower):
                self.joint_limit_lower.append(dim.limit_lower)
            else:
                self.joint_limit_lower.append(-1e6)
            if np.isfinite(dim.limit_upper):
                self.joint_limit_upper.append(dim.limit_upper)
            else:
                self.joint_limit_upper.append(1e6)

        for dim in linear_axes:
            add_axis_dim(dim)
        for dim in angular_axes:
            add_axis_dim(dim)

        dof_count, coord_count = get_joint_dof_count(joint_type, len(linear_axes) + len(angular_axes))

        for _ in range(coord_count):
            self.joint_q.append(0.0)
        for _ in range(dof_count):
            self.joint_qd.append(0.0)
            self.joint_f.append(0.0)

        if joint_type == JointType.FREE or joint_type == JointType.DISTANCE or joint_type == JointType.BALL:
            # ensure that a valid quaternion is used for the angular dofs
            self.joint_q[-1] = 1.0

        self.joint_q_start.append(self.joint_coord_count)
        self.joint_qd_start.append(self.joint_dof_count)

        self.joint_dof_count += dof_count
        self.joint_coord_count += coord_count

        if collision_filter_parent and parent > -1:
            for child_shape in self.body_shapes[child]:
                if not self.shape_flags[child_shape] & ShapeFlags.COLLIDE_SHAPES:
                    continue
                for parent_shape in self.body_shapes[parent]:
                    if not self.shape_flags[parent_shape] & ShapeFlags.COLLIDE_SHAPES:
                        continue
                    # Ensure canonical order (smaller, larger) for consistent lookup
                    a, b = parent_shape, child_shape
                    if a > b:
                        a, b = b, a
                    self.shape_collision_filter_pairs.append((a, b))

        return self.joint_count - 1

    def add_joint_revolute(
        self,
        parent: int,
        child: int,
        parent_xform: Transform | None = None,
        child_xform: Transform | None = None,
        axis: AxisType | Vec3 | JointDofConfig | None = None,
        target: float | None = None,
        target_ke: float | None = None,
        target_kd: float | None = None,
        mode: int | None = None,
        limit_lower: float | None = None,
        limit_upper: float | None = None,
        limit_ke: float | None = None,
        limit_kd: float | None = None,
        armature: float | None = None,
        effort_limit: float | None = None,
        velocity_limit: float | None = None,
        friction: float | None = None,
        key: str | None = None,
        collision_filter_parent: bool = True,
        enabled: bool = True,
    ) -> int:
        """Adds a revolute (hinge) joint to the model. It has one degree of freedom.

        Args:
            parent: The index of the parent body.
            child: The index of the child body.
            parent_xform (Transform): The transform of the joint in the parent body's local frame.
            child_xform (Transform): The transform of the joint in the child body's local frame.
            axis (AxisType | Vec3 | JointDofConfig): The axis of rotation in the parent body's local frame, can be a :class:`JointDofConfig` object whose settings will be used instead of the other arguments.
            target: The target angle (in radians) or target velocity of the joint.
            target_ke: The stiffness of the joint target.
            target_kd: The damping of the joint target.
            mode: The control mode of the joint. If None, the default value from :attr:`default_joint_control_mode` is used.
            limit_lower: The lower limit of the joint. If None, the default value from :attr:`default_joint_limit_lower` is used.
            limit_upper: The upper limit of the joint. If None, the default value from :attr:`default_joint_limit_upper` is used.
            limit_ke: The stiffness of the joint limit. If None, the default value from :attr:`default_joint_limit_ke` is used.
            limit_kd: The damping of the joint limit. If None, the default value from :attr:`default_joint_limit_kd` is used.
            armature: Artificial inertia added around the joint axis. If None, the default value from :attr:`default_joint_armature` is used.
            effort_limit: Maximum effort (force/torque) the joint axis can exert. If None, the default value from :attr:`default_joint_cfg.effort_limit` is used.
            velocity_limit: Maximum velocity the joint axis can achieve. If None, the default value from :attr:`default_joint_cfg.velocity_limit` is used.
            friction: Friction coefficient for the joint axis. If None, the default value from :attr:`default_joint_cfg.friction` is used.
            key: The key of the joint.
            collision_filter_parent: Whether to filter collisions between shapes of the parent and child bodies.
            enabled: Whether the joint is enabled.

        Returns:
            The index of the added joint.

        """

        if axis is None:
            axis = self.default_joint_cfg.axis
        if isinstance(axis, ModelBuilder.JointDofConfig):
            ax = axis
        else:
            ax = ModelBuilder.JointDofConfig(
                axis=axis,
                limit_lower=limit_lower if limit_lower is not None else self.default_joint_cfg.limit_lower,
                limit_upper=limit_upper if limit_upper is not None else self.default_joint_cfg.limit_upper,
                target=target if target is not None else self.default_joint_cfg.target,
                target_ke=target_ke if target_ke is not None else self.default_joint_cfg.target_ke,
                target_kd=target_kd if target_kd is not None else self.default_joint_cfg.target_kd,
                mode=mode if mode is not None else self.default_joint_cfg.mode,
                limit_ke=limit_ke if limit_ke is not None else self.default_joint_cfg.limit_ke,
                limit_kd=limit_kd if limit_kd is not None else self.default_joint_cfg.limit_kd,
                armature=armature if armature is not None else self.default_joint_cfg.armature,
                effort_limit=effort_limit if effort_limit is not None else self.default_joint_cfg.effort_limit,
                velocity_limit=velocity_limit if velocity_limit is not None else self.default_joint_cfg.velocity_limit,
                friction=friction if friction is not None else self.default_joint_cfg.friction,
            )
        return self.add_joint(
            JointType.REVOLUTE,
            parent,
            child,
            parent_xform=parent_xform,
            child_xform=child_xform,
            angular_axes=[ax],
            key=key,
            collision_filter_parent=collision_filter_parent,
            enabled=enabled,
        )

    def add_joint_prismatic(
        self,
        parent: int,
        child: int,
        parent_xform: Transform | None = None,
        child_xform: Transform | None = None,
        axis: AxisType | Vec3 | JointDofConfig = Axis.X,
        target: float | None = None,
        target_ke: float | None = None,
        target_kd: float | None = None,
        mode: int | None = None,
        limit_lower: float | None = None,
        limit_upper: float | None = None,
        limit_ke: float | None = None,
        limit_kd: float | None = None,
        armature: float | None = None,
        effort_limit: float | None = None,
        velocity_limit: float | None = None,
        friction: float | None = None,
        key: str | None = None,
        collision_filter_parent: bool = True,
        enabled: bool = True,
    ) -> int:
        """Adds a prismatic (sliding) joint to the model. It has one degree of freedom.

        Args:
            parent: The index of the parent body.
            child: The index of the child body.
            parent_xform (Transform): The transform of the joint in the parent body's local frame.
            child_xform (Transform): The transform of the joint in the child body's local frame.
            axis (AxisType | Vec3 | JointDofConfig): The axis of rotation in the parent body's local frame, can be a :class:`JointDofConfig` object whose settings will be used instead of the other arguments.
            target: The target angle (in radians) or target velocity of the joint.
            target_ke: The stiffness of the joint target.
            target_kd: The damping of the joint target.
            mode: The control mode of the joint. If None, the default value from :attr:`default_joint_control_mode` is used.
            limit_lower: The lower limit of the joint. If None, the default value from :attr:`default_joint_limit_lower` is used.
            limit_upper: The upper limit of the joint. If None, the default value from :attr:`default_joint_limit_upper` is used.
            limit_ke: The stiffness of the joint limit. If None, the default value from :attr:`default_joint_limit_ke` is used.
            limit_kd: The damping of the joint limit. If None, the default value from :attr:`default_joint_limit_kd` is used.
            armature: Artificial inertia added around the joint axis. If None, the default value from :attr:`default_joint_armature` is used.
            effort_limit: Maximum effort (force) the joint axis can exert. If None, the default value from :attr:`default_joint_cfg.effort_limit` is used.
            velocity_limit: Maximum velocity the joint axis can achieve. If None, the default value from :attr:`default_joint_cfg.velocity_limit` is used.
            friction: Friction coefficient for the joint axis. If None, the default value from :attr:`default_joint_cfg.friction` is used.
            key: The key of the joint.
            collision_filter_parent: Whether to filter collisions between shapes of the parent and child bodies.
            enabled: Whether the joint is enabled.

        Returns:
            The index of the added joint.

        """

        if axis is None:
            axis = self.default_joint_cfg.axis
        if isinstance(axis, ModelBuilder.JointDofConfig):
            ax = axis
        else:
            ax = ModelBuilder.JointDofConfig(
                axis=axis,
                limit_lower=limit_lower if limit_lower is not None else self.default_joint_cfg.limit_lower,
                limit_upper=limit_upper if limit_upper is not None else self.default_joint_cfg.limit_upper,
                target=target if target is not None else self.default_joint_cfg.target,
                target_ke=target_ke if target_ke is not None else self.default_joint_cfg.target_ke,
                target_kd=target_kd if target_kd is not None else self.default_joint_cfg.target_kd,
                mode=mode if mode is not None else self.default_joint_cfg.mode,
                limit_ke=limit_ke if limit_ke is not None else self.default_joint_cfg.limit_ke,
                limit_kd=limit_kd if limit_kd is not None else self.default_joint_cfg.limit_kd,
                armature=armature if armature is not None else self.default_joint_cfg.armature,
                effort_limit=effort_limit if effort_limit is not None else self.default_joint_cfg.effort_limit,
                velocity_limit=velocity_limit if velocity_limit is not None else self.default_joint_cfg.velocity_limit,
                friction=friction if friction is not None else self.default_joint_cfg.friction,
            )
        return self.add_joint(
            JointType.PRISMATIC,
            parent,
            child,
            parent_xform=parent_xform,
            child_xform=child_xform,
            linear_axes=[ax],
            key=key,
            collision_filter_parent=collision_filter_parent,
            enabled=enabled,
        )

    def add_joint_ball(
        self,
        parent: int,
        child: int,
        parent_xform: Transform | None = None,
        child_xform: Transform | None = None,
        key: str | None = None,
        collision_filter_parent: bool = True,
        enabled: bool = True,
    ) -> int:
        """Adds a ball (spherical) joint to the model. Its position is defined by a 4D quaternion (xyzw) and its velocity is a 3D vector.

        Args:
            parent: The index of the parent body.
            child: The index of the child body.
            parent_xform (Transform): The transform of the joint in the parent body's local frame.
            child_xform (Transform): The transform of the joint in the child body's local frame.
            key: The key of the joint.
            collision_filter_parent: Whether to filter collisions between shapes of the parent and child bodies.
            enabled: Whether the joint is enabled.

        Returns:
            The index of the added joint.

        """

        return self.add_joint(
            JointType.BALL,
            parent,
            child,
            parent_xform=parent_xform,
            child_xform=child_xform,
            key=key,
            collision_filter_parent=collision_filter_parent,
            enabled=enabled,
        )

    def add_joint_fixed(
        self,
        parent: int,
        child: int,
        parent_xform: Transform | None = None,
        child_xform: Transform | None = None,
        key: str | None = None,
        collision_filter_parent: bool = True,
        enabled: bool = True,
    ) -> int:
        """Adds a fixed (static) joint to the model. It has no degrees of freedom.
        See :meth:`collapse_fixed_joints` for a helper function that removes these fixed joints and merges the connecting bodies to simplify the model and improve stability.

        Args:
            parent: The index of the parent body.
            child: The index of the child body.
            parent_xform (Transform): The transform of the joint in the parent body's local frame.
            child_xform (Transform): The transform of the joint in the child body's local frame.
            key: The key of the joint.
            collision_filter_parent: Whether to filter collisions between shapes of the parent and child bodies.
            enabled: Whether the joint is enabled.

        Returns:
            The index of the added joint

        """

        return self.add_joint(
            JointType.FIXED,
            parent,
            child,
            parent_xform=parent_xform,
            child_xform=child_xform,
            key=key,
            collision_filter_parent=collision_filter_parent,
            enabled=enabled,
        )

    def add_joint_free(
        self,
        child: int,
        parent_xform: Transform | None = None,
        child_xform: Transform | None = None,
        parent: int = -1,
        key: str | None = None,
        collision_filter_parent: bool = True,
        enabled: bool = True,
    ) -> int:
        """Adds a free joint to the model.
        It has 7 positional degrees of freedom (first 3 linear and then 4 angular dimensions for the orientation quaternion in `xyzw` notation) and 6 velocity degrees of freedom (see :ref:`Twist conventions in Newton <Twist conventions>`).
        The positional dofs are initialized by the child body's transform (see :attr:`body_q` and the ``xform`` argument to :meth:`add_body`).

        Args:
            child: The index of the child body.
            parent_xform (Transform): The transform of the joint in the parent body's local frame.
            child_xform (Transform): The transform of the joint in the child body's local frame.
            parent: The index of the parent body (-1 by default to use the world frame, e.g. to make the child body and its children a floating-base mechanism).
            key: The key of the joint.
            collision_filter_parent: Whether to filter collisions between shapes of the parent and child bodies.
            enabled: Whether the joint is enabled.

        Returns:
            The index of the added joint.

        """

        joint_id = self.add_joint(
            JointType.FREE,
            parent,
            child,
            parent_xform=parent_xform,
            child_xform=child_xform,
            key=key,
            collision_filter_parent=collision_filter_parent,
            enabled=enabled,
            linear_axes=[
                ModelBuilder.JointDofConfig.create_unlimited(Axis.X),
                ModelBuilder.JointDofConfig.create_unlimited(Axis.Y),
                ModelBuilder.JointDofConfig.create_unlimited(Axis.Z),
            ],
            angular_axes=[
                ModelBuilder.JointDofConfig.create_unlimited(Axis.X),
                ModelBuilder.JointDofConfig.create_unlimited(Axis.Y),
                ModelBuilder.JointDofConfig.create_unlimited(Axis.Z),
            ],
        )
        q_start = self.joint_q_start[joint_id]
        # set the positional dofs to the child body's transform
        self.joint_q[q_start : q_start + 7] = list(self.body_q[child])
        return joint_id

    def add_joint_distance(
        self,
        parent: int,
        child: int,
        parent_xform: Transform | None = None,
        child_xform: Transform | None = None,
        min_distance: float = -1.0,
        max_distance: float = 1.0,
        collision_filter_parent: bool = True,
        enabled: bool = True,
    ) -> int:
        """Adds a distance joint to the model. The distance joint constraints the distance between the joint anchor points on the two bodies (see :ref:`FK-IK`) it connects to the interval [`min_distance`, `max_distance`].
        It has 7 positional degrees of freedom (first 3 linear and then 4 angular dimensions for the orientation quaternion in `xyzw` notation) and 6 velocity degrees of freedom (first 3 linear and then 3 angular velocity dimensions).

        Args:
            parent: The index of the parent body.
            child: The index of the child body.
            parent_xform (Transform): The transform of the joint in the parent body's local frame.
            child_xform (Transform): The transform of the joint in the child body's local frame.
            min_distance: The minimum distance between the bodies (no limit if negative).
            max_distance: The maximum distance between the bodies (no limit if negative).
            collision_filter_parent: Whether to filter collisions between shapes of the parent and child bodies.
            enabled: Whether the joint is enabled.

        Returns:
            The index of the added joint.

        .. note:: Distance joints are currently only supported in the :class:`newton.solvers.SolverXPBD`.

        """

        ax = ModelBuilder.JointDofConfig(
            axis=(1.0, 0.0, 0.0),
            limit_lower=min_distance,
            limit_upper=max_distance,
        )
        return self.add_joint(
            JointType.DISTANCE,
            parent,
            child,
            parent_xform=parent_xform,
            child_xform=child_xform,
            linear_axes=[
                ax,
                ModelBuilder.JointDofConfig.create_unlimited(Axis.Y),
                ModelBuilder.JointDofConfig.create_unlimited(Axis.Z),
            ],
            angular_axes=[
                ModelBuilder.JointDofConfig.create_unlimited(Axis.X),
                ModelBuilder.JointDofConfig.create_unlimited(Axis.Y),
                ModelBuilder.JointDofConfig.create_unlimited(Axis.Z),
            ],
            collision_filter_parent=collision_filter_parent,
            enabled=enabled,
        )

    def add_joint_d6(
        self,
        parent: int,
        child: int,
        linear_axes: Sequence[JointDofConfig] | None = None,
        angular_axes: Sequence[JointDofConfig] | None = None,
        key: str | None = None,
        parent_xform: Transform | None = None,
        child_xform: Transform | None = None,
        collision_filter_parent: bool = True,
        enabled: bool = True,
    ) -> int:
        """Adds a generic joint with custom linear and angular axes. The number of axes determines the number of degrees of freedom of the joint.

        Args:
            parent: The index of the parent body.
            child: The index of the child body.
            linear_axes: A list of linear axes.
            angular_axes: A list of angular axes.
            key: The key of the joint.
            parent_xform (Transform): The transform of the joint in the parent body's local frame
            child_xform (Transform): The transform of the joint in the child body's local frame
            armature: Artificial inertia added around the joint axes. If None, the default value from :attr:`default_joint_armature` is used.
            collision_filter_parent: Whether to filter collisions between shapes of the parent and child bodies.
            enabled: Whether the joint is enabled.

        Returns:
            The index of the added joint.

        """
        if linear_axes is None:
            linear_axes = []
        if angular_axes is None:
            angular_axes = []

        return self.add_joint(
            JointType.D6,
            parent,
            child,
            parent_xform=parent_xform,
            child_xform=child_xform,
            linear_axes=list(linear_axes),
            angular_axes=list(angular_axes),
            key=key,
            collision_filter_parent=collision_filter_parent,
            enabled=enabled,
        )

    def add_equality_constraint(
        self,
        constraint_type: Any,
        body1: int = -1,
        body2: int = -1,
        anchor: Vec3 | None = None,
        torquescale: float | None = None,
        relpose: Transform | None = None,
        joint1: int = -1,
        joint2: int = -1,
        polycoef: list[float] | None = None,
        key: str | None = None,
        enabled: bool = True,
    ) -> int:
        """Generic method to add any type of equality constraint to this ModelBuilder.

        Args:
            constraint_type (constant): Type of constraint ('connect', 'weld', 'joint')
            body1 (int): Index of the first body participating in the constraint (-1 for world)
            body2 (int): Index of the second body participating in the constraint (-1 for world)
            anchor (Vec3): Anchor point on body1
            torquescale (float): Scales the angular residual for weld
            relpose (Transform): Relative pose of body2 for weld. If None, the identity transform is used.
            joint1 (int): Index of the first joint for joint coupling
            joint2 (int): Index of the second joint for joint coupling
            polycoef (list[float]): Polynomial coefficients for joint coupling
            key (str): Optional constraint name
            enabled (bool): Whether constraint is active

        Returns:
            Constraint index
        """

        self.equality_constraint_type.append(constraint_type)
        self.equality_constraint_body1.append(body1)
        self.equality_constraint_body2.append(body2)
        self.equality_constraint_anchor.append(anchor or wp.vec3())
        self.equality_constraint_torquescale.append(torquescale)
        self.equality_constraint_relpose.append(relpose or wp.transform_identity())
        self.equality_constraint_joint1.append(joint1)
        self.equality_constraint_joint2.append(joint2)
        self.equality_constraint_polycoef.append(polycoef or [0.0, 0.0, 0.0, 0.0, 0.0])
        self.equality_constraint_key.append(key)
        self.equality_constraint_enabled.append(enabled)

        return len(self.equality_constraint_type) - 1

    def add_equality_constraint_connect(
        self,
        body1: int = -1,
        body2: int = -1,
        anchor: Vec3 | None = None,
        key: str | None = None,
        enabled: bool = True,
    ) -> int:
        """Adds a connect equality constraint to the model.
        This constraint connects two bodies at a point. It effectively defines a ball joint outside the kinematic tree.

        Args:
            body1: Index of the first body participating in the constraint (-1 for world)
            body2: Index of the second body participating in the constraint (-1 for world)
            anchor: Anchor point on body1
            key: Optional constraint name
            enabled: Whether constraint is active

        Returns:
            Constraint index
        """

        return self.add_equality_constraint(
            constraint_type=EqType.CONNECT,
            body1=body1,
            body2=body2,
            anchor=anchor,
            key=key,
            enabled=enabled,
        )

    def add_equality_constraint_joint(
        self,
        joint1: int = -1,
        joint2: int = -1,
        polycoef: list[float] | None = None,
        key: str | None = None,
        enabled: bool = True,
    ) -> int:
        """Adds a joint equality constraint to the model.
        Constrains the position or angle of one joint to be a quartic polynomial of another joint. Only scalar joint types (prismatic and revolute) can be used.

        Args:
            joint1: Index of the first joint
            joint2: Index of the second joint
            polycoef: Polynomial coefficients for joint coupling
            key: Optional constraint name
            enabled: Whether constraint is active

        Returns:
            Constraint index
        """

        return self.add_equality_constraint(
            constraint_type=EqType.JOINT,
            joint1=joint1,
            joint2=joint2,
            polycoef=polycoef,
            key=key,
            enabled=enabled,
        )

    def add_equality_constraint_weld(
        self,
        body1: int = -1,
        body2: int = -1,
        anchor: Vec3 | None = None,
        torquescale: float | None = None,
        relpose: Transform | None = None,
        key: str | None = None,
        enabled: bool = True,
    ) -> int:
        """Adds a weld equality constraint to the model.
        Attaches two bodies to each other, removing all relative degrees of freedom between them (softly).

        Args:
            body1: Index of the first body participating in the constraint (-1 for world)
            body2: Index of the second body participating in the constraint (-1 for world)
            anchor: Coordinates of the weld point relative to body2
            torquescale: Scales the angular residual for weld
            relpose (Transform): Relative pose of body2 relative to body1. If None, the identity transform is used
            key: Optional constraint name
            enabled: Whether constraint is active

        Returns:
            Constraint index
        """

        return self.add_equality_constraint(
            constraint_type=EqType.WELD,
            body1=body1,
            body2=body2,
            anchor=anchor,
            torquescale=torquescale,
            relpose=relpose,
            key=key,
            enabled=enabled,
        )

    # endregion

    def plot_articulation(
        self,
        show_body_keys=True,
        show_joint_keys=True,
        show_joint_types=True,
        plot_shapes=True,
        show_shape_keys=True,
        show_shape_types=True,
        show_legend=True,
    ):
        """
        Visualizes the model's articulation graph using matplotlib and networkx.
        Uses the spring layout algorithm from networkx to arrange the nodes.
        Bodies are shown as orange squares, shapes are shown as blue circles.

        Args:
            show_body_keys (bool): Whether to show the body keys or indices
            show_joint_keys (bool): Whether to show the joint keys or indices
            show_joint_types (bool): Whether to show the joint types
            plot_shapes (bool): Whether to render the shapes connected to the rigid bodies
            show_shape_keys (bool): Whether to show the shape keys or indices
            show_shape_types (bool): Whether to show the shape geometry types
            show_legend (bool): Whether to show a legend
        """
        import matplotlib.pyplot as plt  # noqa: PLC0415
        import networkx as nx  # noqa: PLC0415

        def joint_type_str(type):
            if type == JointType.FREE:
                return "free"
            elif type == JointType.BALL:
                return "ball"
            elif type == JointType.PRISMATIC:
                return "prismatic"
            elif type == JointType.REVOLUTE:
                return "revolute"
            elif type == JointType.D6:
                return "D6"
            elif type == JointType.FIXED:
                return "fixed"
            elif type == JointType.DISTANCE:
                return "distance"
            return "unknown"

        def shape_type_str(type):
            if type == GeoType.SPHERE:
                return "sphere"
            if type == GeoType.BOX:
                return "box"
            if type == GeoType.CAPSULE:
                return "capsule"
            if type == GeoType.CYLINDER:
                return "cylinder"
            if type == GeoType.CONE:
                return "cone"
            if type == GeoType.MESH:
                return "mesh"
            if type == GeoType.SDF:
                return "sdf"
            if type == GeoType.PLANE:
                return "plane"
            if type == GeoType.NONE:
                return "none"
            return "unknown"

        if show_body_keys:
            vertices = ["world", *self.body_key]
        else:
            vertices = ["-1"] + [str(i) for i in range(self.body_count)]
        if plot_shapes:
            for i in range(self.shape_count):
                shape_label = []
                if show_shape_keys:
                    shape_label.append(self.shape_key[i])
                if show_shape_types:
                    shape_label.append(f"({shape_type_str(self.shape_type[i])})")
                vertices.append("\n".join(shape_label))
        edges = []
        edge_labels = []
        for i in range(self.joint_count):
            edge = (self.joint_child[i] + 1, self.joint_parent[i] + 1)
            edges.append(edge)
            if show_joint_keys:
                joint_label = self.joint_key[i]
            else:
                joint_label = str(i)
            if show_joint_types:
                joint_label += f"\n({joint_type_str(self.joint_type[i])})"
            edge_labels.append(joint_label)

        if plot_shapes:
            for i in range(self.shape_count):
                edges.append((len(self.body_key) + i + 1, self.shape_body[i] + 1))

        # plot graph
        G = nx.Graph()
        for i in range(len(vertices)):
            G.add_node(i, label=vertices[i])
        for i in range(len(edges)):
            label = edge_labels[i] if i < len(edge_labels) else ""
            G.add_edge(edges[i][0], edges[i][1], label=label)
        pos = nx.spring_layout(G)
        nx.draw_networkx_edges(G, pos, node_size=0, edgelist=edges[: self.joint_count])
        # render body vertices
        draw_args = {"node_size": 100}
        bodies = nx.subgraph(G, list(range(self.body_count + 1)))
        nx.draw_networkx_nodes(bodies, pos, node_color="orange", node_shape="s", **draw_args)
        if plot_shapes:
            # render shape vertices
            shapes = nx.subgraph(G, list(range(self.body_count + 1, len(vertices))))
            nx.draw_networkx_nodes(shapes, pos, node_color="skyblue", **draw_args)
            nx.draw_networkx_edges(
                G, pos, node_size=0, edgelist=edges[self.joint_count :], edge_color="gray", style="dashed"
            )
        edge_labels = nx.get_edge_attributes(G, "label")
        nx.draw_networkx_edge_labels(
            G, pos, edge_labels=edge_labels, font_size=6, bbox={"alpha": 0.6, "color": "w", "lw": 0}
        )
        # add node labels
        nx.draw_networkx_labels(G, pos, dict(enumerate(vertices)), font_size=6)
        if show_legend:
            plt.plot([], [], "s", color="orange", label="body")
            plt.plot([], [], "k-", label="joint")
            if plot_shapes:
                plt.plot([], [], "o", color="skyblue", label="shape")
                plt.plot([], [], "k--", label="shape-body connection")
            plt.legend(loc="upper left", fontsize=6)
        plt.show()

    def collapse_fixed_joints(self, verbose=wp.config.verbose):
        """Removes fixed joints from the model and merges the bodies they connect. This is useful for simplifying the model for faster and more stable simulation."""

        body_data = {}
        body_children = {-1: []}
        visited = {}
        merged_body_data = {}
        for i in range(self.body_count):
            key = self.body_key[i]
            body_data[i] = {
                "shapes": self.body_shapes[i],
                "q": self.body_q[i],
                "qd": self.body_qd[i],
                "mass": self.body_mass[i],
                "inertia": wp.mat33(*self.body_inertia[i]),
                "inv_mass": self.body_inv_mass[i],
                "inv_inertia": self.body_inv_inertia[i],
                "com": self.body_com[i],
                "key": key,
                "original_id": i,
            }
            visited[i] = False
            body_children[i] = []

        joint_data = {}
        for i in range(self.joint_count):
            key = self.joint_key[i]
            parent = self.joint_parent[i]
            child = self.joint_child[i]
            body_children[parent].append(child)

            q_start = self.joint_q_start[i]
            qd_start = self.joint_qd_start[i]
            if i < self.joint_count - 1:
                q_dim = self.joint_q_start[i + 1] - q_start
                qd_dim = self.joint_qd_start[i + 1] - qd_start
            else:
                q_dim = len(self.joint_q) - q_start
                qd_dim = len(self.joint_qd) - qd_start

            data = {
                "type": self.joint_type[i],
                "q": self.joint_q[q_start : q_start + q_dim],
                "qd": self.joint_qd[qd_start : qd_start + qd_dim],
                "armature": self.joint_armature[qd_start : qd_start + qd_dim],
                "q_start": q_start,
                "qd_start": qd_start,
                "key": key,
                "parent_xform": wp.transform_expand(self.joint_X_p[i]),
                "child_xform": wp.transform_expand(self.joint_X_c[i]),
                "enabled": self.joint_enabled[i],
                "axes": [],
                "axis_dim": self.joint_dof_dim[i],
                "parent": parent,
                "child": child,
                "original_id": i,
            }
            num_lin_axes, num_ang_axes = self.joint_dof_dim[i]
            for j in range(qd_start, qd_start + num_lin_axes + num_ang_axes):
                data["axes"].append(
                    {
                        "axis": self.joint_axis[j],
                        "axis_mode": self.joint_dof_mode[j],
                        "target_ke": self.joint_target_ke[j],
                        "target_kd": self.joint_target_kd[j],
                        "limit_ke": self.joint_limit_ke[j],
                        "limit_kd": self.joint_limit_kd[j],
                        "limit_lower": self.joint_limit_lower[j],
                        "limit_upper": self.joint_limit_upper[j],
                        "act": self.joint_target[j],
                        "effort_limit": self.joint_effort_limit[j],
                    }
                )

            joint_data[(parent, child)] = data

        # sort body children so we traverse the tree in the same order as the bodies are listed
        for children in body_children.values():
            children.sort(key=lambda x: body_data[x]["original_id"])

        retained_joints = []
        retained_bodies = []
        body_remap = {-1: -1}
        body_merged_parent = {}
        body_merged_transform = {}

        # depth first search over the joint graph
        def dfs(parent_body: int, child_body: int, incoming_xform: wp.transform, last_dynamic_body: int):
            nonlocal visited
            nonlocal retained_joints
            nonlocal retained_bodies
            nonlocal body_data

            joint = joint_data[(parent_body, child_body)]
            if joint["type"] == JointType.FIXED:
                joint_xform = joint["parent_xform"] * wp.transform_inverse(joint["child_xform"])
                incoming_xform = incoming_xform * joint_xform
                parent_key = self.body_key[parent_body] if parent_body > -1 else "world"
                child_key = self.body_key[child_body]
                last_dynamic_body_key = self.body_key[last_dynamic_body] if last_dynamic_body > -1 else "world"
                if verbose:
                    print(
                        f"Remove fixed joint {joint['key']} between {parent_key} and {child_key}, "
                        f"merging {child_key} into {last_dynamic_body_key}"
                    )
                child_id = body_data[child_body]["original_id"]
                relative_xform = incoming_xform
                merged_body_data[self.body_key[child_body]] = {
                    "relative_xform": relative_xform,
                    "parent_body": self.body_key[parent_body],
                }
                body_merged_parent[child_body] = last_dynamic_body
                body_merged_transform[child_body] = incoming_xform
                for shape in self.body_shapes[child_id]:
                    self.shape_transform[shape] = incoming_xform * self.shape_transform[shape]
                    if verbose:
                        print(
                            f"  Shape {shape} moved to body {last_dynamic_body_key} with transform {self.shape_transform[shape]}"
                        )
                    if last_dynamic_body > -1:
                        self.shape_body[shape] = body_data[last_dynamic_body]["id"]
                        body_data[last_dynamic_body]["shapes"].append(shape)
                    else:
                        self.shape_body[shape] = -1
                        self.body_shapes[-1].append(shape)

                if last_dynamic_body > -1:
                    source_m = body_data[last_dynamic_body]["mass"]
                    source_com = body_data[last_dynamic_body]["com"]
                    # add inertia to last_dynamic_body
                    m = body_data[child_body]["mass"]
                    com = wp.transform_point(incoming_xform, body_data[child_body]["com"])
                    inertia = body_data[child_body]["inertia"]
                    body_data[last_dynamic_body]["inertia"] += transform_inertia(
                        m, inertia, incoming_xform.p, incoming_xform.q
                    )
                    body_data[last_dynamic_body]["mass"] += m
                    body_data[last_dynamic_body]["com"] = (m * com + source_m * source_com) / (m + source_m)
                    # indicate to recompute inverse mass, inertia for this body
                    body_data[last_dynamic_body]["inv_mass"] = None
            else:
                joint["parent_xform"] = incoming_xform * joint["parent_xform"]
                joint["parent"] = last_dynamic_body
                last_dynamic_body = child_body
                incoming_xform = wp.transform()
                retained_joints.append(joint)
                new_id = len(retained_bodies)
                body_data[child_body]["id"] = new_id
                retained_bodies.append(child_body)
                for shape in body_data[child_body]["shapes"]:
                    self.shape_body[shape] = new_id

            visited[parent_body] = True
            if visited[child_body] or child_body not in body_children:
                return
            for child in body_children[child_body]:
                if not visited[child]:
                    dfs(child_body, child, incoming_xform, last_dynamic_body)

        for body in body_children[-1]:
            if not visited[body]:
                dfs(-1, body, wp.transform(), -1)

        # repopulate the model
        # save original body groups before clearing
        original_body_group = self.body_group[:] if self.body_group else []

        self.body_key.clear()
        self.body_q.clear()
        self.body_qd.clear()
        self.body_mass.clear()
        self.body_inertia.clear()
        self.body_com.clear()
        self.body_inv_mass.clear()
        self.body_inv_inertia.clear()
        self.body_group.clear()  # Clear body groups
        static_shapes = self.body_shapes[-1]
        self.body_shapes.clear()
        # restore static shapes
        self.body_shapes[-1] = static_shapes
        for i in retained_bodies:
            body = body_data[i]
            new_id = len(self.body_key)
            body_remap[body["original_id"]] = new_id
            self.body_key.append(body["key"])
            self.body_q.append(body["q"])
            self.body_qd.append(body["qd"])
            m = body["mass"]
            inertia = body["inertia"]
            self.body_mass.append(m)
            self.body_inertia.append(inertia)
            self.body_com.append(body["com"])
            if body["inv_mass"] is None:
                # recompute inverse mass and inertia
                if m > 0.0:
                    self.body_inv_mass.append(1.0 / m)
                    self.body_inv_inertia.append(wp.inverse(inertia))
                else:
                    self.body_inv_mass.append(0.0)
                    self.body_inv_inertia.append(wp.mat33(0.0))
            else:
                self.body_inv_mass.append(body["inv_mass"])
                self.body_inv_inertia.append(body["inv_inertia"])
            self.body_shapes[new_id] = body["shapes"]
            # Rebuild body group - use original group if it exists
            if original_body_group and body["original_id"] < len(original_body_group):
                self.body_group.append(original_body_group[body["original_id"]])
            else:
                # If no group was assigned, use default -1
                self.body_group.append(-1)

        # sort joints so they appear in the same order as before
        retained_joints.sort(key=lambda x: x["original_id"])

        joint_remap = {}
        for i, joint in enumerate(retained_joints):
            joint_remap[joint["original_id"]] = i
        # update articulation_start
        for i, old_i in enumerate(self.articulation_start):
            start_i = old_i
            while start_i not in joint_remap:
                start_i += 1
                if start_i >= self.joint_count:
                    break
            self.articulation_start[i] = joint_remap.get(start_i, start_i)
        # remove empty articulation starts, i.e. where the start and end are the same
        self.articulation_start = list(set(self.articulation_start))

        # save original joint groups before clearing
        original_joint_group = self.joint_group[:] if self.joint_group else []

        self.joint_key.clear()
        self.joint_type.clear()
        self.joint_parent.clear()
        self.joint_child.clear()
        self.joint_q.clear()
        self.joint_qd.clear()
        self.joint_q_start.clear()
        self.joint_qd_start.clear()
        self.joint_enabled.clear()
        self.joint_armature.clear()
        self.joint_X_p.clear()
        self.joint_X_c.clear()
        self.joint_axis.clear()
        self.joint_dof_mode.clear()
        self.joint_target_ke.clear()
        self.joint_target_kd.clear()
        self.joint_limit_lower.clear()
        self.joint_limit_upper.clear()
        self.joint_limit_ke.clear()
        self.joint_effort_limit.clear()
        self.joint_limit_kd.clear()
        self.joint_dof_dim.clear()
        self.joint_target.clear()
        self.joint_group.clear()  # Clear joint groups
        for joint in retained_joints:
            self.joint_key.append(joint["key"])
            self.joint_type.append(joint["type"])
            self.joint_parent.append(body_remap[joint["parent"]])
            self.joint_child.append(body_remap[joint["child"]])
            self.joint_q_start.append(len(self.joint_q))
            self.joint_qd_start.append(len(self.joint_qd))
            self.joint_q.extend(joint["q"])
            self.joint_qd.extend(joint["qd"])
            self.joint_armature.extend(joint["armature"])
            self.joint_enabled.append(joint["enabled"])
            self.joint_X_p.append(joint["parent_xform"])
            self.joint_X_c.append(joint["child_xform"])
            self.joint_dof_dim.append(joint["axis_dim"])
            # Rebuild joint group - use original group if it exists
            if original_joint_group and joint["original_id"] < len(original_joint_group):
                self.joint_group.append(original_joint_group[joint["original_id"]])
            else:
                # If no group was assigned, use default -1
                self.joint_group.append(-1)
            for axis in joint["axes"]:
                self.joint_axis.append(axis["axis"])
                self.joint_dof_mode.append(axis["axis_mode"])
                self.joint_target_ke.append(axis["target_ke"])
                self.joint_target_kd.append(axis["target_kd"])
                self.joint_limit_lower.append(axis["limit_lower"])
                self.joint_limit_upper.append(axis["limit_upper"])
                self.joint_limit_ke.append(axis["limit_ke"])
                self.joint_limit_kd.append(axis["limit_kd"])
                self.joint_target.append(axis["act"])
                self.joint_effort_limit.append(axis["effort_limit"])

        return {
            "body_remap": body_remap,
            "joint_remap": joint_remap,
            "body_merged_parent": body_merged_parent,
            "body_merged_transform": body_merged_transform,
            # TODO clean up this data
            "merged_body_data": merged_body_data,
        }

    # muscles
    def add_muscle(
        self, bodies: list[int], positions: list[Vec3], f0: float, lm: float, lt: float, lmax: float, pen: float
    ) -> float:
        """Adds a muscle-tendon activation unit.

        Args:
            bodies: A list of body indices for each waypoint
            positions: A list of positions of each waypoint in the body's local frame
            f0: Force scaling
            lm: Muscle length
            lt: Tendon length
            lmax: Maximally efficient muscle length

        Returns:
            The index of the muscle in the model

        .. note:: The simulation support for muscles is in progress and not yet fully functional.

        """

        n = len(bodies)

        self.muscle_start.append(len(self.muscle_bodies))
        self.muscle_params.append((f0, lm, lt, lmax, pen))
        self.muscle_activations.append(0.0)

        for i in range(n):
            self.muscle_bodies.append(bodies[i])
            self.muscle_points.append(positions[i])

        # return the index of the muscle
        return len(self.muscle_start) - 1

    # region shapes

    def add_shape(
        self,
        body: int,
        type: int,
        xform: Transform | None = None,
        cfg: ShapeConfig | None = None,
        scale: Vec3 | None = None,
        src: SDF | Mesh | Any | None = None,
        is_static: bool = False,
        key: str | None = None,
    ) -> int:
        """Adds a generic collision shape to the model.

        This is the base method for adding shapes; prefer using specific helpers like :meth:`add_shape_sphere` where possible.

        Args:
            body (int): The index of the parent body this shape belongs to. Use -1 for shapes not attached to any specific body (e.g., static environment geometry).
            type (int): The geometry type of the shape (e.g., `GeoType.BOX`, `GeoType.SPHERE`).
            xform (Transform | None): The transform of the shape in the parent body's local frame. If `None`, the identity transform `wp.transform()` is used. Defaults to `None`.
            cfg (ShapeConfig | None): The configuration for the shape's physical and collision properties. If `None`, :attr:`default_shape_cfg` is used. Defaults to `None`.
            scale (Vec3 | None): The scale of the geometry. The interpretation depends on the shape type. Defaults to `(1.0, 1.0, 1.0)` if `None`.
            src (SDF | Mesh | Any | None): The source geometry data, e.g., a :class:`Mesh` object for `GeoType.MESH` or an :class:`SDF` object for `GeoType.SDF`. Defaults to `None`.
            is_static (bool): If `True`, the shape will have zero mass, and its density property in `cfg` will be effectively ignored for mass calculation. Typically used for fixed, non-movable collision geometry. Defaults to `False`.
            key (str | None): An optional unique key for identifying the shape. If `None`, a default key is automatically generated (e.g., "shape_N"). Defaults to `None`.

        Returns:
            int: The index of the newly added shape.
        """
        if xform is None:
            xform = wp.transform()
        else:
            xform = wp.transform(*xform)
        if cfg is None:
            cfg = self.default_shape_cfg
        if scale is None:
            scale = (1.0, 1.0, 1.0)
        self.shape_body.append(body)
        shape = self.shape_count
        if cfg.has_shape_collision:
            # no contacts between shapes of the same body
            for same_body_shape in self.body_shapes[body]:
                self.shape_collision_filter_pairs.append((same_body_shape, shape))
        self.body_shapes[body].append(shape)
        self.shape_key.append(key or f"shape_{shape}")
        self.shape_transform.append(xform)
        self.shape_flags.append(cfg.flags)
        self.shape_type.append(type)
        self.shape_scale.append((scale[0], scale[1], scale[2]))
        self.shape_source.append(src)
        self.shape_thickness.append(cfg.thickness)
        self.shape_is_solid.append(cfg.is_solid)
        self.shape_material_ke.append(cfg.ke)
        self.shape_material_kd.append(cfg.kd)
        self.shape_material_kf.append(cfg.kf)
        self.shape_material_ka.append(cfg.ka)
        self.shape_material_mu.append(cfg.mu)
        self.shape_material_restitution.append(cfg.restitution)
        self.shape_collision_group.append(cfg.collision_group)
        self.shape_collision_radius.append(compute_shape_radius(type, scale, src))
        self.shape_group.append(self.current_env_group)
        if cfg.has_shape_collision and cfg.collision_filter_parent and body > -1 and body in self.joint_parents:
            for parent_body in self.joint_parents[body]:
                if parent_body > -1:
                    for parent_shape in self.body_shapes[parent_body]:
                        self.shape_collision_filter_pairs.append((parent_shape, shape))

        if not is_static and cfg.density > 0.0:
            (m, c, I) = compute_shape_inertia(type, scale, src, cfg.density, cfg.is_solid, cfg.thickness)
            com_body = wp.transform_point(xform, c)
            self._update_body_mass(body, m, I, com_body, xform.q)
        return shape

    def add_shape_plane(
        self,
        plane: Vec4 | None = (0.0, 0.0, 1.0, 0.0),
        xform: Transform | None = None,
        width: float = 10.0,
        length: float = 10.0,
        body: int = -1,
        cfg: ShapeConfig | None = None,
        key: str | None = None,
    ) -> int:
        """
        Adds a plane collision shape to the model.

        If `xform` is provided, it directly defines the plane's position and orientation. The plane's collision normal
        is assumed to be along the local Z-axis of this `xform`.
        If `xform` is `None`, it will be derived from the `plane` equation `a*x + b*y + c*z + d = 0`.
        Plane shapes added via this method are always static (massless).

        Args:
            plane (Vec4 | None): The plane equation `(a, b, c, d)`. If `xform` is `None`, this defines the plane.
                The normal is `(a,b,c)` and `d` is the offset. Defaults to `(0.0, 0.0, 1.0, 0.0)` (an XY ground plane at Z=0) if `xform` is also `None`.
            xform (Transform | None): The transform of the plane in the world or parent body's frame. If `None`, transform is derived from `plane`. Defaults to `None`.
            width (float): The visual/collision extent of the plane along its local X-axis. If `0.0`, considered infinite for collision. Defaults to `10.0`.
            length (float): The visual/collision extent of the plane along its local Y-axis. If `0.0`, considered infinite for collision. Defaults to `10.0`.
            body (int): The index of the parent body this shape belongs to. Use -1 for world-static planes. Defaults to `-1`.
            cfg (ShapeConfig | None): The configuration for the shape's physical and collision properties. If `None`, :attr:`default_shape_cfg` is used. Defaults to `None`.
            key (str | None): An optional unique key for identifying the shape. If `None`, a default key is automatically generated. Defaults to `None`.

        Returns:
            int: The index of the newly added shape.
        """
        if xform is None:
            assert plane is not None, "Either xform or plane must be provided"
            # compute position and rotation from plane equation
            normal = np.array(plane[:3])
            normal /= np.linalg.norm(normal)
            pos = plane[3] * normal
            # compute rotation from local +Z axis to plane normal
            rot = wp.quat_between_vectors(wp.vec3(0.0, 0.0, 1.0), wp.vec3(*normal))
            xform = wp.transform(pos, rot)
        if cfg is None:
            cfg = self.default_shape_cfg
        scale = wp.vec3(width, length, 0.0)
        return self.add_shape(
            body=body,
            type=GeoType.PLANE,
            xform=xform,
            cfg=cfg,
            scale=scale,
            is_static=True,
            key=key,
        )

    def add_ground_plane(
        self,
        cfg: ShapeConfig | None = None,
        key: str | None = None,
    ) -> int:
        """Adds a ground plane collision shape to the model.

        Args:
            cfg (ShapeConfig | None): The configuration for the shape's physical and collision properties. If `None`, :attr:`default_shape_cfg` is used. Defaults to `None`.
            key (str | None): An optional unique key for identifying the shape. If `None`, a default key is automatically generated. Defaults to `None`.

        Returns:
            int: The index of the newly added shape.
        """
        return self.add_shape_plane(
            plane=(*self.up_vector, 0.0),
            width=0.0,
            length=0.0,
            cfg=cfg,
            key=key or "ground_plane",
        )

    def add_shape_sphere(
        self,
        body: int,
        xform: Transform | None = None,
        radius: float = 1.0,
        cfg: ShapeConfig | None = None,
        key: str | None = None,
    ) -> int:
        """Adds a sphere collision shape to a body.

        Args:
            body (int): The index of the parent body this shape belongs to. Use -1 for shapes not attached to any specific body.
            xform (Transform | None): The transform of the sphere in the parent body's local frame. The sphere is centered at this transform's position. If `None`, the identity transform `wp.transform()` is used. Defaults to `None`.
            radius (float): The radius of the sphere. Defaults to `1.0`.
            cfg (ShapeConfig | None): The configuration for the shape's physical and collision properties. If `None`, :attr:`default_shape_cfg` is used. Defaults to `None`.
            key (str | None): An optional unique key for identifying the shape. If `None`, a default key is automatically generated. Defaults to `None`.

        Returns:
            int: The index of the newly added shape.
        """

        if cfg is None:
            cfg = self.default_shape_cfg
        scale: Any = wp.vec3(radius, 0.0, 0.0)
        return self.add_shape(
            body=body,
            type=GeoType.SPHERE,
            xform=xform,
            cfg=cfg,
            scale=scale,
            key=key,
        )

    def add_shape_box(
        self,
        body: int,
        xform: Transform | None = None,
        hx: float = 0.5,
        hy: float = 0.5,
        hz: float = 0.5,
        cfg: ShapeConfig | None = None,
        key: str | None = None,
    ) -> int:
        """Adds a box collision shape to a body.

        The box is centered at its local origin as defined by `xform`.

        Args:
            body (int): The index of the parent body this shape belongs to. Use -1 for shapes not attached to any specific body.
            xform (Transform | None): The transform of the box in the parent body's local frame. If `None`, the identity transform `wp.transform()` is used. Defaults to `None`.
            hx (float): The half-extent of the box along its local X-axis. Defaults to `0.5`.
            hy (float): The half-extent of the box along its local Y-axis. Defaults to `0.5`.
            hz (float): The half-extent of the box along its local Z-axis. Defaults to `0.5`.
            cfg (ShapeConfig | None): The configuration for the shape's physical and collision properties. If `None`, :attr:`default_shape_cfg` is used. Defaults to `None`.
            key (str | None): An optional unique key for identifying the shape. If `None`, a default key is automatically generated. Defaults to `None`.

        Returns:
            int: The index of the newly added shape.
        """

        if cfg is None:
            cfg = self.default_shape_cfg
        scale = wp.vec3(hx, hy, hz)
        return self.add_shape(
            body=body,
            type=GeoType.BOX,
            xform=xform,
            cfg=cfg,
            scale=scale,
            key=key,
        )

    def add_shape_capsule(
        self,
        body: int,
        xform: Transform | None = None,
        radius: float = 1.0,
        half_height: float = 0.5,
        cfg: ShapeConfig | None = None,
        key: str | None = None,
    ) -> int:
        """Adds a capsule collision shape to a body.

        The capsule is centered at its local origin as defined by `xform`. Its length extends along the Z-axis.

        Args:
            body (int): The index of the parent body this shape belongs to. Use -1 for shapes not attached to any specific body.
            xform (Transform | None): The transform of the capsule in the parent body's local frame. If `None`, the identity transform `wp.transform()` is used. Defaults to `None`.
            radius (float): The radius of the capsule's hemispherical ends and its cylindrical segment. Defaults to `1.0`.
            half_height (float): The half-length of the capsule's central cylindrical segment (excluding the hemispherical ends). Defaults to `0.5`.
            cfg (ShapeConfig | None): The configuration for the shape's physical and collision properties. If `None`, :attr:`default_shape_cfg` is used. Defaults to `None`.
            key (str | None): An optional unique key for identifying the shape. If `None`, a default key is automatically generated. Defaults to `None`.

        Returns:
            int: The index of the newly added shape.
        """

        if xform is None:
            xform = wp.transform()
        else:
            xform = wp.transform(*xform)

        if cfg is None:
            cfg = self.default_shape_cfg
        scale = wp.vec3(radius, half_height, 0.0)
        return self.add_shape(
            body=body,
            type=GeoType.CAPSULE,
            xform=xform,
            cfg=cfg,
            scale=scale,
            key=key,
        )

    def add_shape_cylinder(
        self,
        body: int,
        xform: Transform | None = None,
        radius: float = 1.0,
        half_height: float = 0.5,
        cfg: ShapeConfig | None = None,
        key: str | None = None,
    ) -> int:
        """Adds a cylinder collision shape to a body.

        The cylinder is centered at its local origin as defined by `xform`. Its length extends along the Z-axis.

        Args:
            body (int): The index of the parent body this shape belongs to. Use -1 for shapes not attached to any specific body.
            xform (Transform | None): The transform of the cylinder in the parent body's local frame. If `None`, the identity transform `wp.transform()` is used. Defaults to `None`.
            radius (float): The radius of the cylinder. Defaults to `1.0`.
            half_height (float): The half-length of the cylinder along the Z-axis. Defaults to `0.5`.
            cfg (ShapeConfig | None): The configuration for the shape's physical and collision properties. If `None`, :attr:`default_shape_cfg` is used. Defaults to `None`.
            key (str | None): An optional unique key for identifying the shape. If `None`, a default key is automatically generated. Defaults to `None`.

        Returns:
            int: The index of the newly added shape.
        """

        if xform is None:
            xform = wp.transform()
        else:
            xform = wp.transform(*xform)

        if cfg is None:
            cfg = self.default_shape_cfg
        scale = wp.vec3(radius, half_height, 0.0)
        return self.add_shape(
            body=body,
            type=GeoType.CYLINDER,
            xform=xform,
            cfg=cfg,
            scale=scale,
            key=key,
        )

    def add_shape_cone(
        self,
        body: int,
        xform: Transform | None = None,
        radius: float = 1.0,
        half_height: float = 0.5,
        cfg: ShapeConfig | None = None,
        key: str | None = None,
    ) -> int:
        """Adds a cone collision shape to a body.

        The cone's origin is at its geometric center, with the base at -half_height and apex at +half_height along the Z-axis.
        The center of mass is located at -half_height/2 from the origin (1/4 of the total height from the base toward the apex).

        Args:
            body (int): The index of the parent body this shape belongs to. Use -1 for shapes not attached to any specific body.
            xform (Transform | None): The transform of the cone in the parent body's local frame. If `None`, the identity transform `wp.transform()` is used. Defaults to `None`.
            radius (float): The radius of the cone's base. Defaults to `1.0`.
            half_height (float): The half-height of the cone (distance from the geometric center to either the base or apex). The total height is 2*half_height. Defaults to `0.5`.
            cfg (ShapeConfig | None): The configuration for the shape's physical and collision properties. If `None`, :attr:`default_shape_cfg` is used. Defaults to `None`.
            key (str | None): An optional unique key for identifying the shape. If `None`, a default key is automatically generated. Defaults to `None`.

        Returns:
            int: The index of the newly added shape.
        """

        if xform is None:
            xform = wp.transform()
        else:
            xform = wp.transform(*xform)

        if cfg is None:
            cfg = self.default_shape_cfg
        scale = wp.vec3(radius, half_height, 0.0)
        return self.add_shape(
            body=body,
            type=GeoType.CONE,
            xform=xform,
            cfg=cfg,
            scale=scale,
            key=key,
        )

    def add_shape_mesh(
        self,
        body: int,
        xform: Transform | None = None,
        mesh: Mesh | None = None,
        scale: Vec3 | None = None,
        cfg: ShapeConfig | None = None,
        key: str | None = None,
    ) -> int:
        """Adds a triangle mesh collision shape to a body.

        Args:
            body (int): The index of the parent body this shape belongs to. Use -1 for shapes not attached to any specific body.
            xform (Transform | None): The transform of the mesh in the parent body's local frame. If `None`, the identity transform `wp.transform()` is used. Defaults to `None`.
            mesh (Mesh | None): The :class:`Mesh` object containing the vertex and triangle data. Defaults to `None`.
            scale (Vec3 | None): The scale of the mesh. Defaults to `None`, in which case the scale is `(1.0, 1.0, 1.0)`.
            cfg (ShapeConfig | None): The configuration for the shape's physical and collision properties. If `None`, :attr:`default_shape_cfg` is used. Defaults to `None`.
            key (str | None): An optional unique key for identifying the shape. If `None`, a default key is automatically generated. Defaults to `None`.

        Returns:
            int: The index of the newly added shape.
        """

        if cfg is None:
            cfg = self.default_shape_cfg
        return self.add_shape(
            body=body,
            type=GeoType.MESH,
            xform=xform,
            cfg=cfg,
            scale=scale,
            src=mesh,
            key=key,
        )

    def add_shape_sdf(
        self,
        body: int,
        xform: Transform | None = None,
        sdf: SDF | None = None,
        cfg: ShapeConfig | None = None,
        key: str | None = None,
    ) -> int:
        """Adds a signed distance field (SDF) collision shape to a body.

        Args:
            body (int): The index of the parent body this shape belongs to. Use -1 for shapes not attached to any specific body.
            xform (Transform | None): The transform of the SDF in the parent body's local frame. If `None`, the identity transform `wp.transform()` is used. Defaults to `None`.
            sdf (SDF | None): The :class:`SDF` object representing the signed distance field. Defaults to `None`.
            cfg (ShapeConfig | None): The configuration for the shape's physical and collision properties. If `None`, :attr:`default_shape_cfg` is used. Defaults to `None`.
            key (str | None): An optional unique key for identifying the shape. If `None`, a default key is automatically generated. Defaults to `None`.

        Returns:
            int: The index of the newly added shape.
        """
        if cfg is None:
            cfg = self.default_shape_cfg
        return self.add_shape(
            body=body,
            type=GeoType.SDF,
            xform=xform,
            cfg=cfg,
            src=sdf,
            key=key,
        )

    def approximate_meshes(
        self,
        method: Literal["coacd", "vhacd", "bounding_sphere", "bounding_box"] | RemeshingMethod = "convex_hull",
        shape_indices: list[int] | None = None,
        raise_on_failure: bool = False,
        **remeshing_kwargs: dict[str, Any],
    ) -> set[int]:
        """Approximates the mesh shapes of the model.

        The following methods are supported:

        +------------------------+-------------------------------------------------------------------------------+
        | Method                 | Description                                                                   |
        +========================+===============================================================================+
        | ``"coacd"``            | Convex decomposition using `CoACD <https://github.com/wjakob/coacd>`_         |
        +------------------------+-------------------------------------------------------------------------------+
        | ``"vhacd"``            | Convex decomposition using `V-HACD <https://github.com/trimesh/vhacdx>`_      |
        +------------------------+-------------------------------------------------------------------------------+
        | ``"bounding_sphere"``  | Approximate the mesh with a sphere                                            |
        +------------------------+-------------------------------------------------------------------------------+
        | ``"bounding_box"``     | Approximate the mesh with an oriented bounding box                            |
        +------------------------+-------------------------------------------------------------------------------+
        | ``"convex_hull"``      | Approximate the mesh with a convex hull (default)                             |
        +------------------------+-------------------------------------------------------------------------------+
        | ``<remeshing_method>`` | Any remeshing method supported by :func:`newton.geometry.remesh_mesh`         |
        +------------------------+-------------------------------------------------------------------------------+

        .. note::

            The ``coacd`` and ``vhacd`` methods require additional dependencies (``coacd`` or ``trimesh`` and ``vhacdx`` respectively) to be installed.
            The convex hull approximation requires ``scipy`` to be installed.

        The ``raise_on_failure`` parameter controls the behavior when the remeshing fails:
            - If `True`, an exception is raised when the remeshing fails.
            - If `False`, a warning is logged, and the method falls back to the next available method in the order of preference:
                - If convex decomposition via CoACD or V-HACD fails or dependencies are not available, the method will fall back to using the ``convex_hull`` method.
                - If convex hull approximation fails, it will fall back to the ``bounding_box`` method.

        Args:
            method: The method to use for approximating the mesh shapes.
            shape_indices: The indices of the shapes to simplify. If `None`, all mesh shapes that have the :attr:`ShapeFlags.COLLIDE_SHAPES` flag set are simplified.
            raise_on_failure: If `True`, raises an exception if the remeshing fails. If `False`, it will log a warning and continue with the fallback method.
            **remeshing_kwargs: Additional keyword arguments passed to the remeshing function.

        Returns:
            set[int]: A set of indices of the shapes that were successfully remeshed.
        """
        remeshing_methods = [*RemeshingMethod.__args__, "coacd", "vhacd", "bounding_sphere", "bounding_box"]
        if method not in remeshing_methods:
            raise ValueError(
                f"Unsupported remeshing method: {method}. Supported methods are: {', '.join(remeshing_methods)}."
            )

        if shape_indices is None:
            shape_indices = [
                i
                for i, stype in enumerate(self.shape_type)
                if stype == GeoType.MESH and self.shape_flags[i] & ShapeFlags.COLLIDE_SHAPES
            ]

        # keep track of remeshed shapes to handle fallbacks
        remeshed_shapes = set()

        if method == "coacd" or method == "vhacd":
            try:
                if method == "coacd":
                    # convex decomposition using CoACD
                    import coacd  # noqa: PLC0415
                else:
                    # convex decomposition using V-HACD
                    import trimesh  # noqa: PLC0415

                decompositions = {}

                for shape in shape_indices:
                    mesh: Mesh = self.shape_source[shape]
                    scale = self.shape_scale[shape]
                    hash_m = hash(mesh)
                    if hash_m in decompositions:
                        decomposition = decompositions[hash_m]
                    else:
                        if method == "coacd":
                            cmesh = coacd.Mesh(mesh.vertices, mesh.indices.reshape(-1, 3))
                            coacd_settings = {
                                "threshold": 0.5,
                                "mcts_nodes": 20,
                                "mcts_iterations": 5,
                                "mcts_max_depth": 1,
                                "merge": False,
                                "max_convex_hull": mesh.maxhullvert,
                            }
                            coacd_settings.update(remeshing_kwargs)
                            decomposition = coacd.run_coacd(cmesh, **coacd_settings)
                        else:
                            tmesh = trimesh.Trimesh(mesh.vertices, mesh.indices.reshape(-1, 3))
                            vhacd_settings = {
                                "maxNumVerticesPerCH": mesh.maxhullvert,
                            }
                            vhacd_settings.update(remeshing_kwargs)
                            decomposition = trimesh.decomposition.convex_decomposition(tmesh, **vhacd_settings)
                            decomposition = [(d["vertices"], d["faces"]) for d in decomposition]
                        decompositions[hash_m] = decomposition
                    if len(decomposition) == 0:
                        continue
                    # note we need to copy the mesh to avoid modifying the original mesh
                    self.shape_source[shape] = self.shape_source[shape].copy(
                        vertices=decomposition[0][0], indices=decomposition[0][1]
                    )
                    if len(decomposition) > 1:
                        body = self.shape_body[shape]
                        xform = self.shape_transform[shape]
                        cfg = ModelBuilder.ShapeConfig(
                            density=0.0,  # do not add extra mass / inertia
                            ke=self.shape_material_ke[shape],
                            kd=self.shape_material_kd[shape],
                            kf=self.shape_material_kf[shape],
                            ka=self.shape_material_ka[shape],
                            mu=self.shape_material_mu[shape],
                            restitution=self.shape_material_restitution[shape],
                            thickness=self.shape_thickness[shape],
                            is_solid=self.shape_is_solid[shape],
                            collision_group=self.shape_collision_group[shape],
                            collision_filter_parent=self.default_shape_cfg.collision_filter_parent,
                        )
                        cfg.flags = self.shape_flags[shape]
                        for i in range(1, len(decomposition)):
                            self.add_shape_mesh(
                                body=body,
                                xform=xform,
                                cfg=cfg,
                                mesh=Mesh(decomposition[i][0], decomposition[i][1]),
                                key=f"{self.shape_key[shape]}_convex_{i}",
                                scale=scale,
                            )
                    remeshed_shapes.add(shape)
            except Exception as e:
                if raise_on_failure:
                    raise RuntimeError(f"Remeshing with method '{method}' failed.") from e
                else:
                    warnings.warn(
                        f"Remeshing with method '{method}' failed: {e}. Falling back to convex_hull.", stacklevel=2
                    )
                    method = "convex_hull"

        if method in RemeshingMethod.__args__:
            # remeshing of the individual meshes
            remeshed = {}
            for shape in shape_indices:
                if shape in remeshed_shapes:
                    # already remeshed with coacd or vhacd
                    continue
                mesh: Mesh = self.shape_source[shape]
                hash_m = hash(mesh)
                rmesh = remeshed.get(hash_m, None)
                if rmesh is None:
                    try:
                        rmesh = remesh_mesh(mesh, method=method, inplace=False, **remeshing_kwargs)
                        remeshed[hash_m] = rmesh
                    except Exception as e:
                        if raise_on_failure:
                            raise RuntimeError(f"Remeshing with method '{method}' failed for shape {shape}.") from e
                        else:
                            warnings.warn(
                                f"Remeshing with method '{method}' failed for shape {shape}: {e}. Falling back to bounding_box.",
                                stacklevel=2,
                            )
                            continue
                # note we need to copy the mesh to avoid modifying the original mesh
                self.shape_source[shape] = self.shape_source[shape].copy(vertices=rmesh.vertices, indices=rmesh.indices)
                remeshed_shapes.add(shape)

        if method == "bounding_box":
            for shape in shape_indices:
                if shape in remeshed_shapes:
                    continue
                mesh: Mesh = self.shape_source[shape]
                scale = self.shape_scale[shape]
                vertices = mesh.vertices * np.array([*scale])
                tf, scale = compute_obb(vertices)
                self.shape_type[shape] = GeoType.BOX
                self.shape_source[shape] = None
                self.shape_scale[shape] = scale
                shape_tf = wp.transform(*self.shape_transform[shape])
                self.shape_transform[shape] = shape_tf * tf
                remeshed_shapes.add(shape)
        elif method == "bounding_sphere":
            for shape in shape_indices:
                if shape in remeshed_shapes:
                    continue
                mesh: Mesh = self.shape_source[shape]
                scale = self.shape_scale[shape]
                vertices = mesh.vertices * np.array([*scale])
                center = np.mean(vertices, axis=0)
                radius = np.max(np.linalg.norm(vertices - center, axis=1))
                self.shape_type[shape] = GeoType.SPHERE
                self.shape_source[shape] = None
                self.shape_scale[shape] = wp.vec3(radius, 0.0, 0.0)
                tf = wp.transform(center, wp.quat_identity())
                shape_tf = wp.transform(*self.shape_transform[shape])
                self.shape_transform[shape] = shape_tf * tf
                remeshed_shapes.add(shape)

        return remeshed_shapes

    # endregion

    # particles
    def add_particle(
        self,
        pos: Vec3,
        vel: Vec3,
        mass: float,
        radius: float | None = None,
        flags: int = ParticleFlags.ACTIVE,
    ) -> int:
        """Adds a single particle to the model.

        Args:
            pos: The initial position of the particle.
            vel: The initial velocity of the particle.
            mass: The mass of the particle.
            radius: The radius of the particle used in collision handling. If None, the radius is set to the default value (:attr:`default_particle_radius`).
            flags: The flags that control the dynamical behavior of the particle, see PARTICLE_FLAG_* constants.

        Note:
            Set the mass equal to zero to create a 'kinematic' particle that is not subject to dynamics.

        Returns:
            The index of the particle in the system.
        """
        self.particle_q.append(pos)
        self.particle_qd.append(vel)
        self.particle_mass.append(mass)
        if radius is None:
            radius = self.default_particle_radius
        self.particle_radius.append(radius)
        self.particle_flags.append(flags)
        self.particle_group.append(self.current_env_group)

        particle_id = self.particle_count - 1

        return particle_id

    def add_particles(
        self,
        pos: list[Vec3],
        vel: list[Vec3],
        mass: list[float],
        radius: list[float] | None = None,
        flags: list[wp.uint32] | None = None,
    ):
        """Adds a group particles to the model.

        Args:
            pos: The initial positions of the particle.
            vel: The initial velocities of the particle.
            mass: The mass of the particles.
            radius: The radius of the particles used in collision handling. If None, the radius is set to the default value (:attr:`default_particle_radius`).
            flags: The flags that control the dynamical behavior of the particles, see PARTICLE_FLAG_* constants.

        Note:
            Set the mass equal to zero to create a 'kinematic' particle that is not subject to dynamics.
        """
        self.particle_q.extend(pos)
        self.particle_qd.extend(vel)
        self.particle_mass.extend(mass)
        if radius is None:
            radius = [self.default_particle_radius] * len(pos)
        if flags is None:
            flags = [ParticleFlags.ACTIVE] * len(pos)
        self.particle_radius.extend(radius)
        self.particle_flags.extend(flags)
        # Maintain environment grouping for bulk particle creation
        self.particle_group.extend([self.current_env_group] * len(pos))

    def add_spring(self, i: int, j, ke: float, kd: float, control: float):
        """Adds a spring between two particles in the system

        Args:
            i: The index of the first particle
            j: The index of the second particle
            ke: The elastic stiffness of the spring
            kd: The damping stiffness of the spring
            control: The actuation level of the spring

        Note:
            The spring is created with a rest-length based on the distance
            between the particles in their initial configuration.

        """
        self.spring_indices.append(i)
        self.spring_indices.append(j)
        self.spring_stiffness.append(ke)
        self.spring_damping.append(kd)
        self.spring_control.append(control)

        # compute rest length
        p = self.particle_q[i]
        q = self.particle_q[j]

        delta = np.subtract(p, q)
        l = np.sqrt(np.dot(delta, delta))

        self.spring_rest_length.append(l)

    def add_triangle(
        self,
        i: int,
        j: int,
        k: int,
        tri_ke: float | None = None,
        tri_ka: float | None = None,
        tri_kd: float | None = None,
        tri_drag: float | None = None,
        tri_lift: float | None = None,
    ) -> float:
        """Adds a triangular FEM element between three particles in the system.

        Triangles are modeled as viscoelastic elements with elastic stiffness and damping
        parameters specified on the model. See model.tri_ke, model.tri_kd.

        Args:
            i: The index of the first particle
            j: The index of the second particle
            k: The index of the third particle

        Return:
            The area of the triangle

        Note:
            The triangle is created with a rest-length based on the distance
            between the particles in their initial configuration.
        """
        # TODO: Expose elastic parameters on a per-element basis
        tri_ke = tri_ke if tri_ke is not None else self.default_tri_ke
        tri_ka = tri_ka if tri_ka is not None else self.default_tri_ka
        tri_kd = tri_kd if tri_kd is not None else self.default_tri_kd
        tri_drag = tri_drag if tri_drag is not None else self.default_tri_drag
        tri_lift = tri_lift if tri_lift is not None else self.default_tri_lift

        # compute basis for 2D rest pose
        p = self.particle_q[i]
        q = self.particle_q[j]
        r = self.particle_q[k]

        qp = q - p
        rp = r - p

        # construct basis aligned with the triangle
        n = wp.normalize(wp.cross(qp, rp))
        e1 = wp.normalize(qp)
        e2 = wp.normalize(wp.cross(n, e1))

        R = np.array((e1, e2))
        M = np.array((qp, rp))

        D = R @ M.T

        area = np.linalg.det(D) / 2.0

        if area <= 0.0:
            print("inverted or degenerate triangle element")
            return 0.0
        else:
            inv_D = np.linalg.inv(D)

            self.tri_indices.append((i, j, k))
            self.tri_poses.append(inv_D.tolist())
            self.tri_activations.append(0.0)
            self.tri_materials.append((tri_ke, tri_ka, tri_kd, tri_drag, tri_lift))
            self.tri_areas.append(area)
            return area

    def add_triangles(
        self,
        i: list[int],
        j: list[int],
        k: list[int],
        tri_ke: list[float] | None = None,
        tri_ka: list[float] | None = None,
        tri_kd: list[float] | None = None,
        tri_drag: list[float] | None = None,
        tri_lift: list[float] | None = None,
    ) -> list[float]:
        """Adds triangular FEM elements between groups of three particles in the system.

        Triangles are modeled as viscoelastic elements with elastic stiffness and damping
        Parameters specified on the model. See model.tri_ke, model.tri_kd.

        Args:
            i: The indices of the first particle
            j: The indices of the second particle
            k: The indices of the third particle

        Return:
            The areas of the triangles

        Note:
            A triangle is created with a rest-length based on the distance
            between the particles in their initial configuration.

        """
        # compute basis for 2D rest pose
        p = np.array(self.particle_q)[i]
        q = np.array(self.particle_q)[j]
        r = np.array(self.particle_q)[k]

        qp = q - p
        rp = r - p

        def normalized(a):
            l = np.linalg.norm(a, axis=-1, keepdims=True)
            l[l == 0] = 1.0
            return a / l

        n = normalized(np.cross(qp, rp))
        e1 = normalized(qp)
        e2 = normalized(np.cross(n, e1))

        R = np.concatenate((e1[..., None], e2[..., None]), axis=-1)
        M = np.concatenate((qp[..., None], rp[..., None]), axis=-1)

        D = np.matmul(R.transpose(0, 2, 1), M)

        areas = np.linalg.det(D) / 2.0
        areas[areas < 0.0] = 0.0
        valid_inds = (areas > 0.0).nonzero()[0]
        if len(valid_inds) < len(areas):
            print("inverted or degenerate triangle elements")

        D[areas == 0.0] = np.eye(2)[None, ...]
        inv_D = np.linalg.inv(D)

        inds = np.concatenate((i[valid_inds, None], j[valid_inds, None], k[valid_inds, None]), axis=-1)

        self.tri_indices.extend(inds.tolist())
        self.tri_poses.extend(inv_D[valid_inds].tolist())
        self.tri_activations.extend([0.0] * len(valid_inds))

        def init_if_none(arr, defaultValue):
            if arr is None:
                return [defaultValue] * len(areas)
            return arr

        tri_ke = init_if_none(tri_ke, self.default_tri_ke)
        tri_ka = init_if_none(tri_ka, self.default_tri_ka)
        tri_kd = init_if_none(tri_kd, self.default_tri_kd)
        tri_drag = init_if_none(tri_drag, self.default_tri_drag)
        tri_lift = init_if_none(tri_lift, self.default_tri_lift)

        self.tri_materials.extend(
            zip(
                np.array(tri_ke)[valid_inds],
                np.array(tri_ka)[valid_inds],
                np.array(tri_kd)[valid_inds],
                np.array(tri_drag)[valid_inds],
                np.array(tri_lift)[valid_inds],
                strict=False,
            )
        )
        areas = areas.tolist()
        self.tri_areas.extend(areas)
        return areas

    def add_tetrahedron(
        self, i: int, j: int, k: int, l: int, k_mu: float = 1.0e3, k_lambda: float = 1.0e3, k_damp: float = 0.0
    ) -> float:
        """Adds a tetrahedral FEM element between four particles in the system.

        Tetrahedra are modeled as viscoelastic elements with a NeoHookean energy
        density based on [Smith et al. 2018].

        Args:
            i: The index of the first particle
            j: The index of the second particle
            k: The index of the third particle
            l: The index of the fourth particle
            k_mu: The first elastic Lame parameter
            k_lambda: The second elastic Lame parameter
            k_damp: The element's damping stiffness

        Return:
            The volume of the tetrahedron

        Note:
            The tetrahedron is created with a rest-pose based on the particle's initial configuration

        """
        # compute basis for 2D rest pose
        p = np.array(self.particle_q[i])
        q = np.array(self.particle_q[j])
        r = np.array(self.particle_q[k])
        s = np.array(self.particle_q[l])

        qp = q - p
        rp = r - p
        sp = s - p

        Dm = np.array((qp, rp, sp)).T
        volume = np.linalg.det(Dm) / 6.0

        if volume <= 0.0:
            print("inverted tetrahedral element")
        else:
            inv_Dm = np.linalg.inv(Dm)

            self.tet_indices.append((i, j, k, l))
            self.tet_poses.append(inv_Dm.tolist())
            self.tet_activations.append(0.0)
            self.tet_materials.append((k_mu, k_lambda, k_damp))

        return volume

    def add_edge(
        self,
        i: int,
        j: int,
        k: int,
        l: int,
        rest: float | None = None,
        edge_ke: float | None = None,
        edge_kd: float | None = None,
    ) -> None:
        """Adds a bending edge element between two adjacent triangles in the cloth mesh, defined by four vertices.

        The bending energy model follows the discrete shell formulation from [Grinspun et al. 2003].
        The bending stiffness is controlled by the `edge_ke` parameter, and the bending damping by the `edge_kd` parameter.

        Args:
            i: The index of the first particle, i.e., opposite vertex 0
            j: The index of the second particle, i.e., opposite vertex 1
            k: The index of the third particle, i.e., vertex 0
            l: The index of the fourth particle, i.e., vertex 1
            rest: The rest angle across the edge in radians, if not specified it will be computed
            edge_ke: The bending stiffness coefficient
            edge_kd: The bending damping coefficient

        Note:
            The edge lies between the particles indexed by 'k' and 'l' parameters with the opposing
            vertices indexed by 'i' and 'j'. This defines two connected triangles with counterclockwise
            winding: (i, k, l), (j, l, k).

        """
        edge_ke = edge_ke if edge_ke is not None else self.default_edge_ke
        edge_kd = edge_kd if edge_kd is not None else self.default_edge_kd

        # compute rest angle
        x3 = self.particle_q[k]
        x4 = self.particle_q[l]
        if rest is None:
            rest = 0.0
            if i != -1 and j != -1:
                x1 = self.particle_q[i]
                x2 = self.particle_q[j]

                n1 = wp.normalize(wp.cross(x3 - x1, x4 - x1))
                n2 = wp.normalize(wp.cross(x4 - x2, x3 - x2))
                e = wp.normalize(x4 - x3)

                cos_theta = np.clip(np.dot(n1, n2), -1.0, 1.0)
                sin_theta = np.dot(np.cross(n1, n2), e)
                rest = math.atan2(sin_theta, cos_theta)

        self.edge_indices.append((i, j, k, l))
        self.edge_rest_angle.append(rest)
        self.edge_rest_length.append(wp.length(x4 - x3))
        self.edge_bending_properties.append((edge_ke, edge_kd))

    def add_edges(
        self,
        i,
        j,
        k,
        l,
        rest: list[float] | None = None,
        edge_ke: list[float] | None = None,
        edge_kd: list[float] | None = None,
    ) -> None:
        """Adds bending edge elements between two adjacent triangles in the cloth mesh, defined by four vertices.

        The bending energy model follows the discrete shell formulation from [Grinspun et al. 2003].
        The bending stiffness is controlled by the `edge_ke` parameter, and the bending damping by the `edge_kd` parameter.

        Args:
            i: The index of the first particle, i.e., opposite vertex 0
            j: The index of the second particle, i.e., opposite vertex 1
            k: The index of the third particle, i.e., vertex 0
            l: The index of the fourth particle, i.e., vertex 1
            rest: The rest angles across the edges in radians, if not specified they will be computed
            edge_ke: The bending stiffness coefficient
            edge_kd: The bending damping coefficient

        Note:
            The edge lies between the particles indexed by 'k' and 'l' parameters with the opposing
            vertices indexed by 'i' and 'j'. This defines two connected triangles with counterclockwise
            winding: (i, k, l), (j, l, k).

        """
        x3 = np.array(self.particle_q)[k]
        x4 = np.array(self.particle_q)[l]
        if rest is None:
            rest = np.zeros_like(i, dtype=float)
            valid_mask = (i != -1) & (j != -1)

            # compute rest angle
            x1_valid = np.array(self.particle_q)[i[valid_mask]]
            x2_valid = np.array(self.particle_q)[j[valid_mask]]
            x3_valid = np.array(self.particle_q)[k[valid_mask]]
            x4_valid = np.array(self.particle_q)[l[valid_mask]]

            def normalized(a):
                l = np.linalg.norm(a, axis=-1, keepdims=True)
                l[l == 0] = 1.0
                return a / l

            n1 = normalized(np.cross(x3_valid - x1_valid, x4_valid - x1_valid))
            n2 = normalized(np.cross(x4_valid - x2_valid, x3_valid - x2_valid))
            e = normalized(x4_valid - x3_valid)

            def dot(a, b):
                return (a * b).sum(axis=-1)

            cos_theta = np.clip(dot(n1, n2), -1.0, 1.0)
            sin_theta = dot(np.cross(n1, n2), e)
            rest[valid_mask] = np.arctan2(sin_theta, cos_theta)

        inds = np.concatenate((i[:, None], j[:, None], k[:, None], l[:, None]), axis=-1)

        self.edge_indices.extend(inds.tolist())
        self.edge_rest_angle.extend(rest.tolist())
        self.edge_rest_length.extend(np.linalg.norm(x4 - x3, axis=1).tolist())

        def init_if_none(arr, defaultValue):
            if arr is None:
                return [defaultValue] * len(i)
            return arr

        edge_ke = init_if_none(edge_ke, self.default_edge_ke)
        edge_kd = init_if_none(edge_kd, self.default_edge_kd)

        self.edge_bending_properties.extend(zip(edge_ke, edge_kd, strict=False))

    def add_cloth_grid(
        self,
        pos: Vec3,
        rot: Quat,
        vel: Vec3,
        dim_x: int,
        dim_y: int,
        cell_x: float,
        cell_y: float,
        mass: float,
        reverse_winding: bool = False,
        fix_left: bool = False,
        fix_right: bool = False,
        fix_top: bool = False,
        fix_bottom: bool = False,
        tri_ke: float | None = None,
        tri_ka: float | None = None,
        tri_kd: float | None = None,
        tri_drag: float | None = None,
        tri_lift: float | None = None,
        edge_ke: float | None = None,
        edge_kd: float | None = None,
        add_springs: bool = False,
        spring_ke: float | None = None,
        spring_kd: float | None = None,
        particle_radius: float | None = None,
    ):
        """Helper to create a regular planar cloth grid

        Creates a rectangular grid of particles with FEM triangles and bending elements
        automatically.

        Args:
            pos: The position of the cloth in world space
            rot: The orientation of the cloth in world space
            vel: The velocity of the cloth in world space
            dim_x_: The number of rectangular cells along the x-axis
            dim_y: The number of rectangular cells along the y-axis
            cell_x: The width of each cell in the x-direction
            cell_y: The width of each cell in the y-direction
            mass: The mass of each particle
            reverse_winding: Flip the winding of the mesh
            fix_left: Make the left-most edge of particles kinematic (fixed in place)
            fix_right: Make the right-most edge of particles kinematic
            fix_top: Make the top-most edge of particles kinematic
            fix_bottom: Make the bottom-most edge of particles kinematic
        """

        def grid_index(x, y, dim_x):
            return y * dim_x + x

        indices, vertices = [], []
        for y in range(0, dim_y + 1):
            for x in range(0, dim_x + 1):
                local_pos = wp.vec3(x * cell_x, y * cell_y, 0.0)
                vertices.append(local_pos)
                if x > 0 and y > 0:
                    v0 = grid_index(x - 1, y - 1, dim_x + 1)
                    v1 = grid_index(x, y - 1, dim_x + 1)
                    v2 = grid_index(x, y, dim_x + 1)
                    v3 = grid_index(x - 1, y, dim_x + 1)
                    if reverse_winding:
                        indices.extend([v0, v1, v2])
                        indices.extend([v0, v2, v3])
                    else:
                        indices.extend([v0, v1, v3])
                        indices.extend([v1, v2, v3])

        start_vertex = len(self.particle_q)

        total_mass = mass * (dim_x + 1) * (dim_x + 1)
        total_area = cell_x * cell_y * dim_x * dim_y
        density = total_mass / total_area

        self.add_cloth_mesh(
            pos=pos,
            rot=rot,
            scale=1.0,
            vel=vel,
            vertices=vertices,
            indices=indices,
            density=density,
            edge_callback=None,
            face_callback=None,
            tri_ke=tri_ke,
            tri_ka=tri_ka,
            tri_kd=tri_kd,
            tri_drag=tri_drag,
            tri_lift=tri_lift,
            edge_ke=edge_ke,
            edge_kd=edge_kd,
            add_springs=add_springs,
            spring_ke=spring_ke,
            spring_kd=spring_kd,
            particle_radius=particle_radius,
        )

        vertex_id = 0
        for y in range(dim_y + 1):
            for x in range(dim_x + 1):
                particle_mass = mass
                particle_flag = ParticleFlags.ACTIVE

                if (
                    (x == 0 and fix_left)
                    or (x == dim_x and fix_right)
                    or (y == 0 and fix_bottom)
                    or (y == dim_y and fix_top)
                ):
                    particle_flag = particle_flag & ~ParticleFlags.ACTIVE
                    particle_mass = 0.0

                self.particle_flags[start_vertex + vertex_id] = particle_flag
                self.particle_mass[start_vertex + vertex_id] = particle_mass
                vertex_id = vertex_id + 1

    def add_cloth_mesh(
        self,
        pos: Vec3,
        rot: Quat,
        scale: float,
        vel: Vec3,
        vertices: list[Vec3],
        indices: list[int],
        density: float,
        edge_callback=None,
        face_callback=None,
        tri_ke: float | None = None,
        tri_ka: float | None = None,
        tri_kd: float | None = None,
        tri_drag: float | None = None,
        tri_lift: float | None = None,
        edge_ke: float | None = None,
        edge_kd: float | None = None,
        add_springs: bool = False,
        spring_ke: float | None = None,
        spring_kd: float | None = None,
        particle_radius: float | None = None,
    ) -> None:
        """Helper to create a cloth model from a regular triangle mesh

        Creates one FEM triangle element and one bending element for every face
        and edge in the input triangle mesh

        Args:
            pos: The position of the cloth in world space
            rot: The orientation of the cloth in world space
            vel: The velocity of the cloth in world space
            vertices: A list of vertex positions
            indices: A list of triangle indices, 3 entries per-face
            density: The density per-area of the mesh
            edge_callback: A user callback when an edge is created
            face_callback: A user callback when a face is created
            particle_radius: The particle_radius which controls particle based collisions.
        Note:

            The mesh should be two manifold.
        """
        tri_ke = tri_ke if tri_ke is not None else self.default_tri_ke
        tri_ka = tri_ka if tri_ka is not None else self.default_tri_ka
        tri_kd = tri_kd if tri_kd is not None else self.default_tri_kd
        tri_drag = tri_drag if tri_drag is not None else self.default_tri_drag
        tri_lift = tri_lift if tri_lift is not None else self.default_tri_lift
        edge_ke = edge_ke if edge_ke is not None else self.default_edge_ke
        edge_kd = edge_kd if edge_kd is not None else self.default_edge_kd
        spring_ke = spring_ke if spring_ke is not None else self.default_spring_ke
        spring_kd = spring_kd if spring_kd is not None else self.default_spring_kd
        particle_radius = particle_radius if particle_radius is not None else self.default_particle_radius

        num_verts = int(len(vertices))
        num_tris = int(len(indices) / 3)

        start_vertex = len(self.particle_q)
        start_tri = len(self.tri_indices)

        # particles
        # for v in vertices:
        #     p = wp.quat_rotate(rot, v * scale) + pos
        #     self.add_particle(p, vel, 0.0, radius=particle_radius)
        vertices_np = np.array(vertices) * scale
        rot_mat_np = np.array(wp.quat_to_matrix(rot), dtype=np.float32).reshape(3, 3)
        verts_3d_np = np.dot(vertices_np, rot_mat_np.T) + pos
        self.add_particles(
            verts_3d_np.tolist(), [vel] * num_verts, mass=[0.0] * num_verts, radius=[particle_radius] * num_verts
        )

        # triangles
        inds = start_vertex + np.array(indices)
        inds = inds.reshape(-1, 3)
        areas = self.add_triangles(
            inds[:, 0],
            inds[:, 1],
            inds[:, 2],
            [tri_ke] * num_tris,
            [tri_ka] * num_tris,
            [tri_kd] * num_tris,
            [tri_drag] * num_tris,
            [tri_lift] * num_tris,
        )
        for t in range(num_tris):
            area = areas[t]

            self.particle_mass[inds[t, 0]] += density * area / 3.0
            self.particle_mass[inds[t, 1]] += density * area / 3.0
            self.particle_mass[inds[t, 2]] += density * area / 3.0

        end_tri = len(self.tri_indices)

        adj = wp.utils.MeshAdjacency(self.tri_indices[start_tri:end_tri], end_tri - start_tri)

        edge_indices = np.fromiter(
            (x for e in adj.edges.values() for x in (e.o0, e.o1, e.v0, e.v1)),
            int,
        ).reshape(-1, 4)
        self.add_edges(
            edge_indices[:, 0],
            edge_indices[:, 1],
            edge_indices[:, 2],
            edge_indices[:, 3],
            edge_ke=[edge_ke] * len(edge_indices),
            edge_kd=[edge_kd] * len(edge_indices),
        )

        if add_springs:
            spring_indices = set()
            for i, j, k, l in edge_indices:
                spring_indices.add((min(k, l), max(k, l)))
                if i != -1:
                    spring_indices.add((min(i, k), max(i, k)))
                    spring_indices.add((min(i, l), max(i, l)))
                if j != -1:
                    spring_indices.add((min(j, k), max(j, k)))
                    spring_indices.add((min(j, l), max(j, l)))
                if i != -1 and j != -1:
                    spring_indices.add((min(i, j), max(i, j)))

            for i, j in spring_indices:
                self.add_spring(i, j, spring_ke, spring_kd, control=0.0)

    def add_particle_grid(
        self,
        pos: Vec3,
        rot: Quat,
        vel: Vec3,
        dim_x: int,
        dim_y: int,
        dim_z: int,
        cell_x: float,
        cell_y: float,
        cell_z: float,
        mass: float,
        jitter: float,
        radius_mean: float | None = None,
        radius_std: float = 0.0,
    ):
        """
        Adds a regular 3D grid of particles to the model.

        This helper function creates a grid of particles arranged in a rectangular lattice,
        with optional random jitter and per-particle radius variation. The grid is defined
        by its dimensions along each axis and the spacing between particles.

        Args:
            pos (Vec3): The world-space position of the grid origin.
            rot (Quat): The rotation to apply to the grid (as a quaternion).
            vel (Vec3): The initial velocity to assign to each particle.
            dim_x (int): Number of particles along the X axis.
            dim_y (int): Number of particles along the Y axis.
            dim_z (int): Number of particles along the Z axis.
            cell_x (float): Spacing between particles along the X axis.
            cell_y (float): Spacing between particles along the Y axis.
            cell_z (float): Spacing between particles along the Z axis.
            mass (float): Mass to assign to each particle.
            jitter (float): Maximum random offset to apply to each particle position.
            radius_mean (float, optional): Mean radius for particles. If None, uses the builder's default.
            radius_std (float, optional): Standard deviation for particle radii. If > 0, radii are sampled from a normal distribution.

        Returns:
            None
        """
        radius_mean = radius_mean if radius_mean is not None else self.default_particle_radius

        rng = np.random.default_rng(42)
        for z in range(dim_z):
            for y in range(dim_y):
                for x in range(dim_x):
                    v = wp.vec3(x * cell_x, y * cell_y, z * cell_z)
                    m = mass

                    p = wp.quat_rotate(rot, v) + pos + wp.vec3(rng.random(3) * jitter)

                    if radius_std > 0.0:
                        r = radius_mean + rng.standard_normal() * radius_std
                    else:
                        r = radius_mean
                    self.add_particle(p, vel, m, r)

    def add_soft_grid(
        self,
        pos: Vec3,
        rot: Quat,
        vel: Vec3,
        dim_x: int,
        dim_y: int,
        dim_z: int,
        cell_x: float,
        cell_y: float,
        cell_z: float,
        density: float,
        k_mu: float,
        k_lambda: float,
        k_damp: float,
        fix_left: bool = False,
        fix_right: bool = False,
        fix_top: bool = False,
        fix_bottom: bool = False,
        tri_ke: float | None = None,
        tri_ka: float | None = None,
        tri_kd: float | None = None,
        tri_drag: float | None = None,
        tri_lift: float | None = None,
    ):
        """Helper to create a rectangular tetrahedral FEM grid

        Creates a regular grid of FEM tetrahedra and surface triangles. Useful for example
        to create beams and sheets. Each hexahedral cell is decomposed into 5
        tetrahedral elements.

        Args:
            pos: The position of the solid in world space
            rot: The orientation of the solid in world space
            vel: The velocity of the solid in world space
            dim_x_: The number of rectangular cells along the x-axis
            dim_y: The number of rectangular cells along the y-axis
            dim_z: The number of rectangular cells along the z-axis
            cell_x: The width of each cell in the x-direction
            cell_y: The width of each cell in the y-direction
            cell_z: The width of each cell in the z-direction
            density: The density of each particle
            k_mu: The first elastic Lame parameter
            k_lambda: The second elastic Lame parameter
            k_damp: The damping stiffness
            fix_left: Make the left-most edge of particles kinematic (fixed in place)
            fix_right: Make the right-most edge of particles kinematic
            fix_top: Make the top-most edge of particles kinematic
            fix_bottom: Make the bottom-most edge of particles kinematic
        """
        tri_ke = tri_ke if tri_ke is not None else self.default_tri_ke
        tri_ka = tri_ka if tri_ka is not None else self.default_tri_ka
        tri_kd = tri_kd if tri_kd is not None else self.default_tri_kd
        tri_drag = tri_drag if tri_drag is not None else self.default_tri_drag
        tri_lift = tri_lift if tri_lift is not None else self.default_tri_lift

        start_vertex = len(self.particle_q)

        mass = cell_x * cell_y * cell_z * density

        for z in range(dim_z + 1):
            for y in range(dim_y + 1):
                for x in range(dim_x + 1):
                    v = wp.vec3(x * cell_x, y * cell_y, z * cell_z)
                    m = mass

                    if fix_left and x == 0:
                        m = 0.0

                    if fix_right and x == dim_x:
                        m = 0.0

                    if fix_top and y == dim_y:
                        m = 0.0

                    if fix_bottom and y == 0:
                        m = 0.0

                    p = wp.quat_rotate(rot, v) + pos

                    self.add_particle(p, vel, m)

        # dict of open faces
        faces = {}

        def add_face(i: int, j: int, k: int):
            key = tuple(sorted((i, j, k)))

            if key not in faces:
                faces[key] = (i, j, k)
            else:
                del faces[key]

        def add_tet(i: int, j: int, k: int, l: int):
            self.add_tetrahedron(i, j, k, l, k_mu, k_lambda, k_damp)

            add_face(i, k, j)
            add_face(j, k, l)
            add_face(i, j, l)
            add_face(i, l, k)

        def grid_index(x, y, z):
            return (dim_x + 1) * (dim_y + 1) * z + (dim_x + 1) * y + x

        for z in range(dim_z):
            for y in range(dim_y):
                for x in range(dim_x):
                    v0 = grid_index(x, y, z) + start_vertex
                    v1 = grid_index(x + 1, y, z) + start_vertex
                    v2 = grid_index(x + 1, y, z + 1) + start_vertex
                    v3 = grid_index(x, y, z + 1) + start_vertex
                    v4 = grid_index(x, y + 1, z) + start_vertex
                    v5 = grid_index(x + 1, y + 1, z) + start_vertex
                    v6 = grid_index(x + 1, y + 1, z + 1) + start_vertex
                    v7 = grid_index(x, y + 1, z + 1) + start_vertex

                    if (x & 1) ^ (y & 1) ^ (z & 1):
                        add_tet(v0, v1, v4, v3)
                        add_tet(v2, v3, v6, v1)
                        add_tet(v5, v4, v1, v6)
                        add_tet(v7, v6, v3, v4)
                        add_tet(v4, v1, v6, v3)

                    else:
                        add_tet(v1, v2, v5, v0)
                        add_tet(v3, v0, v7, v2)
                        add_tet(v4, v7, v0, v5)
                        add_tet(v6, v5, v2, v7)
                        add_tet(v5, v2, v7, v0)

        # add triangles
        for _k, v in faces.items():
            self.add_triangle(v[0], v[1], v[2], tri_ke, tri_ka, tri_kd, tri_drag, tri_lift)

    def add_soft_mesh(
        self,
        pos: Vec3,
        rot: Quat,
        scale: float,
        vel: Vec3,
        vertices: list[Vec3],
        indices: list[int],
        density: float,
        k_mu: float,
        k_lambda: float,
        k_damp: float,
        tri_ke: float | None = None,
        tri_ka: float | None = None,
        tri_kd: float | None = None,
        tri_drag: float | None = None,
        tri_lift: float | None = None,
    ) -> None:
        """Helper to create a tetrahedral model from an input tetrahedral mesh

        Args:
            pos: The position of the solid in world space
            rot: The orientation of the solid in world space
            vel: The velocity of the solid in world space
            vertices: A list of vertex positions, array of 3D points
            indices: A list of tetrahedron indices, 4 entries per-element, flattened array
            density: The density per-area of the mesh
            k_mu: The first elastic Lame parameter
            k_lambda: The second elastic Lame parameter
            k_damp: The damping stiffness
        """
        tri_ke = tri_ke if tri_ke is not None else self.default_tri_ke
        tri_ka = tri_ka if tri_ka is not None else self.default_tri_ka
        tri_kd = tri_kd if tri_kd is not None else self.default_tri_kd
        tri_drag = tri_drag if tri_drag is not None else self.default_tri_drag
        tri_lift = tri_lift if tri_lift is not None else self.default_tri_lift

        num_tets = int(len(indices) / 4)

        start_vertex = len(self.particle_q)

        # dict of open faces
        faces = {}

        def add_face(i, j, k):
            key = tuple(sorted((i, j, k)))

            if key not in faces:
                faces[key] = (i, j, k)
            else:
                del faces[key]

        pos = wp.vec3(pos[0], pos[1], pos[2])
        # add particles
        for v in vertices:
            p = wp.quat_rotate(rot, wp.vec3(v[0], v[1], v[2]) * scale) + pos

            self.add_particle(p, vel, 0.0)

        # add tetrahedra
        for t in range(num_tets):
            v0 = start_vertex + indices[t * 4 + 0]
            v1 = start_vertex + indices[t * 4 + 1]
            v2 = start_vertex + indices[t * 4 + 2]
            v3 = start_vertex + indices[t * 4 + 3]

            volume = self.add_tetrahedron(v0, v1, v2, v3, k_mu, k_lambda, k_damp)

            # distribute volume fraction to particles
            if volume > 0.0:
                self.particle_mass[v0] += density * volume / 4.0
                self.particle_mass[v1] += density * volume / 4.0
                self.particle_mass[v2] += density * volume / 4.0
                self.particle_mass[v3] += density * volume / 4.0

                # build open faces
                add_face(v0, v2, v1)
                add_face(v1, v2, v3)
                add_face(v0, v1, v3)
                add_face(v0, v3, v2)

        # add triangles
        for _k, v in faces.items():
            try:
                self.add_triangle(v[0], v[1], v[2], tri_ke, tri_ka, tri_kd, tri_drag, tri_lift)
            except np.linalg.LinAlgError:
                continue

    # incrementally updates rigid body mass with additional mass and inertia expressed at a local to the body
    def _update_body_mass(self, i, m, I, p, q):
        if i == -1:
            return

        # find new COM
        new_mass = self.body_mass[i] + m

        if new_mass == 0.0:  # no mass
            return

        new_com = (self.body_com[i] * self.body_mass[i] + p * m) / new_mass

        # shift inertia to new COM
        com_offset = new_com - self.body_com[i]
        shape_offset = new_com - p

        new_inertia = transform_inertia(
            self.body_mass[i], self.body_inertia[i], com_offset, wp.quat_identity()
        ) + transform_inertia(m, I, shape_offset, q)

        self.body_mass[i] = new_mass
        self.body_inertia[i] = new_inertia
        self.body_com[i] = new_com

        if new_mass > 0.0:
            self.body_inv_mass[i] = 1.0 / new_mass
        else:
            self.body_inv_mass[i] = 0.0

        if any(x for x in new_inertia):
            self.body_inv_inertia[i] = wp.inverse(new_inertia)
        else:
            self.body_inv_inertia[i] = new_inertia

    def add_free_joints_to_floating_bodies(self, new_bodies: Iterable[int] | None = None):
        """
        Adds a free joint to every rigid body that is not a child in any joint and has positive mass.

        Args:
            new_bodies (Iterable[int] or None, optional): The set of body indices to consider for adding free joints.

        Note:
            - Bodies that are already a child in any joint will be skipped.
            - Only bodies with strictly positive mass will receive a free joint.
            - This is useful for ensuring that all floating (unconnected) bodies are properly articulated.
        """
        # set(self.joint_child) is connected_bodies
        floating_bodies = set(new_bodies) - set(self.joint_child)
        for body_id in floating_bodies:
            if self.body_mass[body_id] > 0:
                self.add_joint_free(child=body_id)

    def set_coloring(self, particle_color_groups):
        """
        Sets coloring information with user-provided coloring.

        Args:
            particle_color_groups: A list of list or `np.array` with `dtype`=`int`. The length of the list is the number of colors
                and each list or `np.array` contains the indices of vertices with this color.
        """
        particle_color_groups = [
            color_group if isinstance(color_group, np.ndarray) else np.array(color_group)
            for color_group in particle_color_groups
        ]
        self.particle_color_groups = particle_color_groups

    def color(
        self,
        include_bending=False,
        balance_colors=True,
        target_max_min_color_ratio=1.1,
        coloring_algorithm=ColoringAlgorithm.MCS,
    ):
        """
        Runs coloring algorithm to generate coloring information.

        Args:
            include_bending_energy: Whether to consider bending energy for trimeshes in the coloring process. If set to `True`, the generated
                graph will contain all the edges connecting o1 and o2; otherwise, the graph will be equivalent to the trimesh.
            balance_colors: Whether to apply the color balancing algorithm to balance the size of each color
            target_max_min_color_ratio: the color balancing algorithm will stop when the ratio between the largest color and
                the smallest color reaches this value
            algorithm: Value should be an enum type of ColoringAlgorithm, otherwise it will raise an error. ColoringAlgorithm.mcs means using the MCS coloring algorithm,
                while ColoringAlgorithm.ordered_greedy means using the degree-ordered greedy algorithm. The MCS algorithm typically generates 30% to 50% fewer colors
                compared to the ordered greedy algorithm, while maintaining the same linear complexity. Although MCS has a constant overhead that makes it about twice
                as slow as the greedy algorithm, it produces significantly better coloring results. We recommend using MCS, especially if coloring is only part of the
                preprocessing.

        Note:

            References to the coloring algorithm:

            MCS: Pereira, F. M. Q., & Palsberg, J. (2005, November). Register allocation via coloring of chordal graphs. In Asian Symposium on Programming Languages and Systems (pp. 315-329). Berlin, Heidelberg: Springer Berlin Heidelberg.

            Ordered Greedy: Ton-That, Q. M., Kry, P. G., & Andrews, S. (2023). Parallel block Neo-Hookean XPBD using graph clustering. Computers & Graphics, 110, 1-10.

        """
        # ignore bending energy if it is too small
        edge_indices = np.array(self.edge_indices)

        self.particle_color_groups = color_trimesh(
            len(self.particle_q),
            edge_indices,
            include_bending,
            algorithm=coloring_algorithm,
            balance_colors=balance_colors,
            target_max_min_color_ratio=target_max_min_color_ratio,
        )

    def finalize(self, device: Devicelike | None = None, requires_grad: bool = False) -> Model:
        """
        Finalize the builder and create a concrete Model for simulation.

        This method transfers all simulation data from the builder to device memory,
        returning a Model object ready for simulation. It should be called after all
        elements (particles, bodies, shapes, joints, etc.) have been added to the builder.

        Args:
            device: The simulation device to use (e.g., 'cpu', 'cuda'). If None, uses the current Warp device.
            requires_grad: If True, enables gradient computation for the model (for differentiable simulation).

        Returns:
            Model: A fully constructed Model object containing all simulation data on the specified device.

        Notes:
            - Performs validation and correction of rigid body inertia and mass properties.
            - Closes all start-index arrays (e.g., for muscles, joints, articulations) with sentinel values.
            - Sets up all arrays and properties required for simulation, including particles, bodies, shapes,
              joints, springs, muscles, constraints, and collision/contact data.
        """
        from .collide import count_rigid_contact_points  # noqa: PLC0415

        # ensure the env count is set correctly
        self.num_envs = max(1, self.num_envs)

        # construct particle inv masses
        ms = np.array(self.particle_mass, dtype=np.float32)
        # static particles (with zero mass) have zero inverse mass
        particle_inv_mass = np.divide(1.0, ms, out=np.zeros_like(ms), where=ms != 0.0)

        with wp.ScopedDevice(device):
            # -------------------------------------
            # construct Model (non-time varying) data

            m = Model(device)
            m.requires_grad = requires_grad

            m.num_envs = self.num_envs

            # ---------------------
            # particles

            # state (initial)
            m.particle_q = wp.array(self.particle_q, dtype=wp.vec3, requires_grad=requires_grad)
            m.particle_qd = wp.array(self.particle_qd, dtype=wp.vec3, requires_grad=requires_grad)
            m.particle_mass = wp.array(self.particle_mass, dtype=wp.float32, requires_grad=requires_grad)
            m.particle_inv_mass = wp.array(particle_inv_mass, dtype=wp.float32, requires_grad=requires_grad)
            m.particle_radius = wp.array(self.particle_radius, dtype=wp.float32, requires_grad=requires_grad)
            m.particle_flags = wp.array([flag_to_int(f) for f in self.particle_flags], dtype=wp.int32)
            m.particle_group = wp.array(self.particle_group, dtype=wp.int32)
            m.particle_max_radius = np.max(self.particle_radius) if len(self.particle_radius) > 0 else 0.0
            m.particle_max_velocity = self.particle_max_velocity

            particle_colors = np.empty(self.particle_count, dtype=int)
            for color in range(len(self.particle_color_groups)):
                particle_colors[self.particle_color_groups[color]] = color
            m.particle_colors = wp.array(particle_colors, dtype=int)
            m.particle_color_groups = [wp.array(group, dtype=int) for group in self.particle_color_groups]

            # hash-grid for particle interactions
            m.particle_grid = wp.HashGrid(128, 128, 128)

            # ---------------------
            # collision geometry

            m.shape_key = self.shape_key
            m.shape_transform = wp.array(self.shape_transform, dtype=wp.transform, requires_grad=requires_grad)
            m.shape_body = wp.array(self.shape_body, dtype=wp.int32)
            m.shape_flags = wp.array(self.shape_flags, dtype=wp.int32)
            m.body_shapes = self.body_shapes

            # build list of ids for geometry sources (meshes, sdfs)
            geo_sources = []
            finalized_meshes = {}  # do not duplicate meshes
            for geo in self.shape_source:
                geo_hash = hash(geo)  # avoid repeated hash computations
                if geo:
                    if geo_hash not in finalized_meshes:
                        finalized_meshes[geo_hash] = geo.finalize(device=device)
                    geo_sources.append(finalized_meshes[geo_hash])
                else:
                    # add null pointer
                    geo_sources.append(0)

            m.shape_type = wp.array(self.shape_type, dtype=wp.int32)
            m.shape_source_ptr = wp.array(geo_sources, dtype=wp.uint64)
            m.shape_scale = wp.array(self.shape_scale, dtype=wp.vec3, requires_grad=requires_grad)
            m.shape_is_solid = wp.array(self.shape_is_solid, dtype=wp.bool)
            m.shape_thickness = wp.array(self.shape_thickness, dtype=wp.float32, requires_grad=requires_grad)
            m.shape_collision_radius = wp.array(
                self.shape_collision_radius, dtype=wp.float32, requires_grad=requires_grad
            )
            m.shape_group = wp.array(self.shape_group, dtype=wp.int32)

            m.shape_source = self.shape_source  # used for rendering

            m.shape_material_ke = wp.array(self.shape_material_ke, dtype=wp.float32, requires_grad=requires_grad)
            m.shape_material_kd = wp.array(self.shape_material_kd, dtype=wp.float32, requires_grad=requires_grad)
            m.shape_material_kf = wp.array(self.shape_material_kf, dtype=wp.float32, requires_grad=requires_grad)
            m.shape_material_ka = wp.array(self.shape_material_ka, dtype=wp.float32, requires_grad=requires_grad)
            m.shape_material_mu = wp.array(self.shape_material_mu, dtype=wp.float32, requires_grad=requires_grad)
            m.shape_material_restitution = wp.array(
                self.shape_material_restitution, dtype=wp.float32, requires_grad=requires_grad
            )

            m.shape_collision_filter_pairs = set(self.shape_collision_filter_pairs)
            m.shape_collision_group = self.shape_collision_group

            # ---------------------
            # springs

            m.spring_indices = wp.array(self.spring_indices, dtype=wp.int32)
            m.spring_rest_length = wp.array(self.spring_rest_length, dtype=wp.float32, requires_grad=requires_grad)
            m.spring_stiffness = wp.array(self.spring_stiffness, dtype=wp.float32, requires_grad=requires_grad)
            m.spring_damping = wp.array(self.spring_damping, dtype=wp.float32, requires_grad=requires_grad)
            m.spring_control = wp.array(self.spring_control, dtype=wp.float32, requires_grad=requires_grad)

            # ---------------------
            # triangles

            m.tri_indices = wp.array(self.tri_indices, dtype=wp.int32)
            m.tri_poses = wp.array(self.tri_poses, dtype=wp.mat22, requires_grad=requires_grad)
            m.tri_activations = wp.array(self.tri_activations, dtype=wp.float32, requires_grad=requires_grad)
            m.tri_materials = wp.array(self.tri_materials, dtype=wp.float32, requires_grad=requires_grad)
            m.tri_areas = wp.array(self.tri_areas, dtype=wp.float32, requires_grad=requires_grad)

            # ---------------------
            # edges

            m.edge_indices = wp.array(self.edge_indices, dtype=wp.int32)
            m.edge_rest_angle = wp.array(self.edge_rest_angle, dtype=wp.float32, requires_grad=requires_grad)
            m.edge_rest_length = wp.array(self.edge_rest_length, dtype=wp.float32, requires_grad=requires_grad)
            m.edge_bending_properties = wp.array(
                self.edge_bending_properties, dtype=wp.float32, requires_grad=requires_grad
            )

            # ---------------------
            # tetrahedra

            m.tet_indices = wp.array(self.tet_indices, dtype=wp.int32)
            m.tet_poses = wp.array(self.tet_poses, dtype=wp.mat33, requires_grad=requires_grad)
            m.tet_activations = wp.array(self.tet_activations, dtype=wp.float32, requires_grad=requires_grad)
            m.tet_materials = wp.array(self.tet_materials, dtype=wp.float32, requires_grad=requires_grad)

            # -----------------------
            # muscles

            # close the muscle waypoint indices
            muscle_start = copy.copy(self.muscle_start)
            muscle_start.append(len(self.muscle_bodies))

            m.muscle_start = wp.array(muscle_start, dtype=wp.int32)
            m.muscle_params = wp.array(self.muscle_params, dtype=wp.float32, requires_grad=requires_grad)
            m.muscle_bodies = wp.array(self.muscle_bodies, dtype=wp.int32)
            m.muscle_points = wp.array(self.muscle_points, dtype=wp.vec3, requires_grad=requires_grad)
            m.muscle_activations = wp.array(self.muscle_activations, dtype=wp.float32, requires_grad=requires_grad)

            # --------------------------------------
            # rigid bodies

            # Apply inertia verification and correction
            # This catches negative masses/inertias and other critical issues
            if len(self.body_mass) > 0:
                if self.validate_inertia_detailed:
                    # Use detailed Python validation with per-body warnings
                    for i in range(len(self.body_mass)):
                        mass = self.body_mass[i]
                        inertia = self.body_inertia[i]
                        body_key = self.body_key[i] if i < len(self.body_key) else f"body_{i}"

                        corrected_mass, corrected_inertia, was_corrected = verify_and_correct_inertia(
                            mass, inertia, self.balance_inertia, self.bound_mass, self.bound_inertia, body_key
                        )

                        if was_corrected:
                            self.body_mass[i] = corrected_mass
                            self.body_inertia[i] = corrected_inertia
                            # Update inverse mass and inertia
                            if corrected_mass > 0.0:
                                self.body_inv_mass[i] = 1.0 / corrected_mass
                            else:
                                self.body_inv_mass[i] = 0.0

                            if any(x for x in corrected_inertia):
                                self.body_inv_inertia[i] = wp.inverse(corrected_inertia)
                            else:
                                self.body_inv_inertia[i] = corrected_inertia

                    # For detailed validation, create arrays from builder data (which were updated)
                    m.body_mass = wp.array(self.body_mass, dtype=wp.float32, requires_grad=requires_grad)
                    m.body_inv_mass = wp.array(self.body_inv_mass, dtype=wp.float32, requires_grad=requires_grad)
                    m.body_inertia = wp.array(self.body_inertia, dtype=wp.mat33, requires_grad=requires_grad)
                    m.body_inv_inertia = wp.array(self.body_inv_inertia, dtype=wp.mat33, requires_grad=requires_grad)
                else:
                    # Use fast Warp kernel validation
                    # First create arrays for the kernel
                    body_mass_array = wp.array(self.body_mass, dtype=wp.float32, requires_grad=requires_grad)
                    body_inertia_array = wp.array(self.body_inertia, dtype=wp.mat33, requires_grad=requires_grad)
                    body_inv_mass_array = wp.array(self.body_inv_mass, dtype=wp.float32, requires_grad=requires_grad)
                    body_inv_inertia_array = wp.array(
                        self.body_inv_inertia, dtype=wp.mat33, requires_grad=requires_grad
                    )
                    correction_flags = wp.zeros(len(self.body_mass), dtype=wp.bool)

                    # Launch validation kernel
                    wp.launch(
                        kernel=validate_and_correct_inertia_kernel,
                        dim=len(self.body_mass),
                        inputs=[
                            body_mass_array,
                            body_inertia_array,
                            body_inv_mass_array,
                            body_inv_inertia_array,
                            self.balance_inertia,
                            self.bound_mass if self.bound_mass is not None else 0.0,
                            self.bound_inertia if self.bound_inertia is not None else 0.0,
                            correction_flags,
                        ],
                    )

                    # Check if any corrections were made
                    num_corrections = int(np.sum(correction_flags.numpy()))
                    if num_corrections > 0:
                        warnings.warn(
                            f"Inertia validation corrected {num_corrections} bodies. "
                            f"Set validate_inertia_detailed=True for detailed per-body warnings.",
                            stacklevel=2,
                        )

                    # Directly use the corrected arrays on the Model (avoids double allocation)
                    # Note: This means the ModelBuilder's internal state is NOT updated for the fast path
                    m.body_mass = body_mass_array
                    m.body_inv_mass = body_inv_mass_array
                    m.body_inertia = body_inertia_array
                    m.body_inv_inertia = body_inv_inertia_array
            else:
                # No bodies, create empty arrays
                m.body_mass = wp.array(self.body_mass, dtype=wp.float32, requires_grad=requires_grad)
                m.body_inv_mass = wp.array(self.body_inv_mass, dtype=wp.float32, requires_grad=requires_grad)
                m.body_inertia = wp.array(self.body_inertia, dtype=wp.mat33, requires_grad=requires_grad)
                m.body_inv_inertia = wp.array(self.body_inv_inertia, dtype=wp.mat33, requires_grad=requires_grad)

            m.body_q = wp.array(self.body_q, dtype=wp.transform, requires_grad=requires_grad)
            m.body_qd = wp.array(self.body_qd, dtype=wp.spatial_vector, requires_grad=requires_grad)
            m.body_com = wp.array(self.body_com, dtype=wp.vec3, requires_grad=requires_grad)
            m.body_key = self.body_key
            m.body_group = wp.array(self.body_group, dtype=wp.int32)

            # joints
            m.joint_type = wp.array(self.joint_type, dtype=wp.int32)
            m.joint_parent = wp.array(self.joint_parent, dtype=wp.int32)
            m.joint_child = wp.array(self.joint_child, dtype=wp.int32)
            m.joint_X_p = wp.array(self.joint_X_p, dtype=wp.transform, requires_grad=requires_grad)
            m.joint_X_c = wp.array(self.joint_X_c, dtype=wp.transform, requires_grad=requires_grad)
            m.joint_dof_dim = wp.array(np.array(self.joint_dof_dim), dtype=wp.int32, ndim=2)
            m.joint_axis = wp.array(self.joint_axis, dtype=wp.vec3, requires_grad=requires_grad)
            m.joint_q = wp.array(self.joint_q, dtype=wp.float32, requires_grad=requires_grad)
            m.joint_qd = wp.array(self.joint_qd, dtype=wp.float32, requires_grad=requires_grad)
            m.joint_key = self.joint_key
            m.joint_group = wp.array(self.joint_group, dtype=wp.int32)
            # compute joint ancestors
            child_to_joint = {}
            for i, child in enumerate(self.joint_child):
                child_to_joint[child] = i
            parent_joint = []
            for parent in self.joint_parent:
                parent_joint.append(child_to_joint.get(parent, -1))
            m.joint_ancestor = wp.array(parent_joint, dtype=wp.int32)

            # dynamics properties
            m.joint_armature = wp.array(self.joint_armature, dtype=wp.float32, requires_grad=requires_grad)
            m.joint_target_ke = wp.array(self.joint_target_ke, dtype=wp.float32, requires_grad=requires_grad)
            m.joint_target_kd = wp.array(self.joint_target_kd, dtype=wp.float32, requires_grad=requires_grad)
            m.joint_dof_mode = wp.array(self.joint_dof_mode, dtype=wp.int32)
            m.joint_target = wp.array(self.joint_target, dtype=wp.float32, requires_grad=requires_grad)
            m.joint_f = wp.array(self.joint_f, dtype=wp.float32, requires_grad=requires_grad)
            m.joint_effort_limit = wp.array(self.joint_effort_limit, dtype=wp.float32, requires_grad=requires_grad)
            m.joint_velocity_limit = wp.array(self.joint_velocity_limit, dtype=wp.float32, requires_grad=requires_grad)
            m.joint_friction = wp.array(self.joint_friction, dtype=wp.float32, requires_grad=requires_grad)

            m.joint_limit_lower = wp.array(self.joint_limit_lower, dtype=wp.float32, requires_grad=requires_grad)
            m.joint_limit_upper = wp.array(self.joint_limit_upper, dtype=wp.float32, requires_grad=requires_grad)
            m.joint_limit_ke = wp.array(self.joint_limit_ke, dtype=wp.float32, requires_grad=requires_grad)
            m.joint_limit_kd = wp.array(self.joint_limit_kd, dtype=wp.float32, requires_grad=requires_grad)
            m.joint_enabled = wp.array(self.joint_enabled, dtype=wp.int32)

            # 'close' the start index arrays with a sentinel value
            joint_q_start = copy.copy(self.joint_q_start)
            joint_q_start.append(self.joint_coord_count)
            joint_qd_start = copy.copy(self.joint_qd_start)
            joint_qd_start.append(self.joint_dof_count)
            articulation_start = copy.copy(self.articulation_start)
            articulation_start.append(self.joint_count)

            # Compute max joints per articulation for IK kernel launches
            max_joints_per_articulation = 0
            for art_idx in range(len(self.articulation_start)):
                joint_start = articulation_start[art_idx]
                joint_end = articulation_start[art_idx + 1]
                num_joints = joint_end - joint_start
                max_joints_per_articulation = max(max_joints_per_articulation, num_joints)

            m.joint_q_start = wp.array(joint_q_start, dtype=wp.int32)
            m.joint_qd_start = wp.array(joint_qd_start, dtype=wp.int32)
            m.articulation_start = wp.array(articulation_start, dtype=wp.int32)
            m.articulation_key = self.articulation_key
            m.articulation_group = wp.array(self.articulation_group, dtype=wp.int32)
            m.max_joints_per_articulation = max_joints_per_articulation

            # equality constraints
            m.equality_constraint_type = wp.array(self.equality_constraint_type, dtype=wp.int32)
            m.equality_constraint_body1 = wp.array(self.equality_constraint_body1, dtype=wp.int32)
            m.equality_constraint_body2 = wp.array(self.equality_constraint_body2, dtype=wp.int32)
            m.equality_constraint_anchor = wp.array(self.equality_constraint_anchor, dtype=wp.vec3)
            m.equality_constraint_torquescale = wp.array(self.equality_constraint_torquescale, dtype=wp.float32)
            m.equality_constraint_relpose = wp.array(
                self.equality_constraint_relpose, dtype=wp.transform, requires_grad=requires_grad
            )
            m.equality_constraint_joint1 = wp.array(self.equality_constraint_joint1, dtype=wp.int32)
            m.equality_constraint_joint2 = wp.array(self.equality_constraint_joint2, dtype=wp.int32)
            m.equality_constraint_polycoef = wp.array(self.equality_constraint_polycoef, dtype=wp.float32)
            m.equality_constraint_key = self.equality_constraint_key
            m.equality_constraint_enabled = wp.array(self.equality_constraint_enabled, dtype=wp.bool)

            # counts
            m.joint_count = self.joint_count
            m.joint_dof_count = self.joint_dof_count
            m.joint_coord_count = self.joint_coord_count
            m.particle_count = len(self.particle_q)
            m.body_count = len(self.body_q)
            m.shape_count = len(self.shape_type)
            m.tri_count = len(self.tri_poses)
            m.tet_count = len(self.tet_poses)
            m.edge_count = len(self.edge_rest_angle)
            m.spring_count = len(self.spring_rest_length)
            m.muscle_count = len(self.muscle_start)
            m.articulation_count = len(self.articulation_start)
            m.equality_constraint_count = len(self.equality_constraint_type)

            self.find_shape_contact_pairs(m)
            m.rigid_contact_max = count_rigid_contact_points(m)

            m.rigid_contact_torsional_friction = self.rigid_contact_torsional_friction
            m.rigid_contact_rolling_friction = self.rigid_contact_rolling_friction

            # enable ground plane
            m.up_axis = self.up_axis
            m.up_vector = np.array(self.up_vector, dtype=wp.float32)

<<<<<<< HEAD
            # set gravity
            m.gravity = wp.array(
                [wp.vec3(*(g * self.gravity for g in self.up_vector))],
                dtype=wp.vec3,
                device=device,
                requires_grad=requires_grad,
            )

=======
>>>>>>> 67321803
            # Add custom attributes onto the model (with lazy evaluation)
            # Early return if no custom attributes exist to avoid overhead
            if not self.custom_attributes:
                return m

            # Process custom attributes
            for var_name, custom_attr in self.custom_attributes.items():
                frequency = custom_attr.frequency

                # determine count by frequency
<<<<<<< HEAD
                if frequency == AttributeFrequency.BODY:
                    count = m.body_count
                elif frequency == AttributeFrequency.SHAPE:
                    count = m.shape_count
                elif frequency == AttributeFrequency.JOINT:
                    count = m.joint_count
                elif frequency == AttributeFrequency.JOINT_DOF:
                    count = m.joint_dof_count
                elif frequency == AttributeFrequency.JOINT_COORD:
=======
                if frequency == ModelAttributeFrequency.BODY:
                    count = m.body_count
                elif frequency == ModelAttributeFrequency.SHAPE:
                    count = m.shape_count
                elif frequency == ModelAttributeFrequency.JOINT:
                    count = m.joint_count
                elif frequency == ModelAttributeFrequency.JOINT_DOF:
                    count = m.joint_dof_count
                elif frequency == ModelAttributeFrequency.JOINT_COORD:
>>>>>>> 67321803
                    count = m.joint_coord_count
                else:
                    continue

<<<<<<< HEAD
                wp_arr = custom_attr.build_wp_array(count, requires_grad)
=======
                wp_arr = custom_attr.build_array(count, requires_grad)
>>>>>>> 67321803
                if not hasattr(m, var_name):
                    m.add_attribute(var_name, wp_arr, frequency, custom_attr.assignment)

            return m

    def find_shape_contact_pairs(self, model: Model):
        """
        Identifies and stores all potential shape contact pairs for collision detection.

        This method examines the collision groups and collision masks of all shapes in the model
        to determine which pairs of shapes should be considered for contact generation. It respects
        any user-specified collision filter pairs to avoid redundant or undesired contacts.

        The resulting contact pairs are stored in the model as a 2D array of shape indices.

        Args:
            model (Model): The simulation model to which the contact pairs will be assigned.

        Side Effects:
            - Sets `model.shape_contact_pairs` to a wp.array of shape pairs (wp.vec2i).
            - Sets `model.shape_contact_pair_count` to the number of contact pairs found.
        """
        # Copy the set of filtered-out shape pairs to avoid modifying the original
        filters = model.shape_collision_filter_pairs
        contact_pairs = []

        # Sort shapes by env group in case they are not sorted, keep only colliding shapes
        colliding_indices = [i for i, flag in enumerate(self.shape_flags) if flag & ShapeFlags.COLLIDE_SHAPES]
        sorted_indices = sorted(colliding_indices, key=lambda i: self.shape_group[i])

        # Iterate over all shapes candidates
        for i1 in range(len(sorted_indices)):
            s1 = sorted_indices[i1]
            env1 = self.shape_group[s1]
            collision_group1 = self.shape_collision_group[s1]
            for i2 in range(i1 + 1, len(sorted_indices)):
                s2 = sorted_indices[i2]
                env2 = self.shape_group[s2]
                # Skip shapes from different environments (unless one is global). As the shapes are sorted,
                # this means the shapes in this environment group have all been processed.
                if env1 != -1 and env1 != env2:
                    break

                # Skip shapes from different collision group (unless one is global).
                collision_group2 = self.shape_collision_group[s2]
                if collision_group1 != -1 and collision_group2 != -1 and collision_group1 != collision_group2:
                    continue

                # Ensure canonical order (smaller_element, larger_element)
                if s1 > s2:
                    shape_a, shape_b = s2, s1
                else:
                    shape_a, shape_b = s1, s2

                if (shape_a, shape_b) not in filters:
                    contact_pairs.append((shape_a, shape_b))

        model.shape_contact_pairs = wp.array(np.array(contact_pairs), dtype=wp.vec2i, device=model.device)
        model.shape_contact_pair_count = len(contact_pairs)<|MERGE_RESOLUTION|>--- conflicted
+++ resolved
@@ -55,11 +55,7 @@
 )
 from ..geometry.inertia import validate_and_correct_inertia_kernel, verify_and_correct_inertia
 from ..geometry.utils import RemeshingMethod, compute_obb, remesh_mesh
-<<<<<<< HEAD
-from ..utils.schema_resolver import SchemaPlugin
-=======
 from ..utils.schema_resolver import SchemaResolver
->>>>>>> 67321803
 from .graph_coloring import ColoringAlgorithm, color_trimesh, combine_independent_particle_coloring
 from .joints import (
     EqType,
@@ -67,42 +63,7 @@
     JointType,
     get_joint_dof_count,
 )
-<<<<<<< HEAD
-from .model import AttributeAssignment, AttributeFrequency, Model
-
-
-@dataclass
-class CustomAttribute:
-    """
-    Represents a custom attribute definition for the ModelBuilder.
-
-    Attributes:
-        assignment: Assignment category (see AttributeAssignment enum)
-        frequency: Frequency category (see AttributeFrequency enum)
-        name: Variable name to expose on the Model
-        dtype: Warp dtype (e.g., wp.float32, wp.int32, wp.bool, wp.vec3)
-        default: Default value for the attribute
-        values: Dictionary mapping indices to specific values (overrides)
-    """
-
-    assignment: AttributeAssignment
-    frequency: AttributeFrequency
-    name: str
-    dtype: object
-    default: Any = None
-    values: dict[int, Any] | None = None
-
-    def __post_init__(self):
-        if self.values is None:
-            self.values = {}
-
-    def build_wp_array(self, count: int, requires_grad: bool = False) -> wp.array:
-        """Build wp.array from count, dtype, default and overrides."""
-        arr = [self.values.get(i, self.default) for i in range(count)]
-        return wp.array(arr, dtype=self.dtype, requires_grad=requires_grad)
-=======
 from .model import CustomAttribute, Model, ModelAttributeAssignment, ModelAttributeFrequency
->>>>>>> 67321803
 
 
 class ModelBuilder:
@@ -527,35 +488,6 @@
         # Custom attributes (user-defined per-frequency arrays)
         self.custom_attributes: dict[str, CustomAttribute] = {}
 
-<<<<<<< HEAD
-    @staticmethod
-    def _default_for_dtype(d: object) -> Any:
-        """Get default value for dtype when not specified."""
-        # quaternions get identity quaternion
-        if d is wp.quat:
-            return wp.quat_identity()
-        # vectors default to zeros of their length
-        if wp.types.type_is_vector(d):
-            length = getattr(d, "_shape_", (1,))[0] or 1
-            return np.zeros(
-                length,
-                dtype=wp.types.warp_type_to_np_dtype.get(getattr(d, "_wp_scalar_type_", wp.float32), np.float32),
-            )
-        # scalars
-        if d is wp.bool:
-            return False
-        if d in (wp.int8, wp.int16, wp.int32, wp.int64, wp.uint8, wp.uint16, wp.uint32, wp.uint64):
-            return 0
-        return 0.0
-
-    def add_custom_attribute(
-        self,
-        name: str,
-        frequency: AttributeFrequency,
-        default=None,
-        dtype=None,
-        assignment: AttributeAssignment = AttributeAssignment.MODEL,
-=======
     def add_custom_attribute(
         self,
         name: str,
@@ -563,25 +495,16 @@
         default=None,
         dtype=None,
         assignment: ModelAttributeAssignment = ModelAttributeAssignment.MODEL,
->>>>>>> 67321803
     ):
         """Define a custom per-entity attribute to be added to the Model.
 
         Args:
             name: Variable name to expose on the Model
-<<<<<<< HEAD
-            frequency: AttributeFrequency enum value
-            default: Default value for the attribute. If None, will use dtype-specific default
-                (e.g., 0.0 for scalars, zeros vector for vectors, False for booleans)
-            dtype: Warp dtype (e.g., wp.float32, wp.int32, wp.bool, wp.vec3). If None, defaults to wp.float32
-            assignment: AttributeAssignment enum value determining where the attribute appears
-=======
             frequency: ModelAttributeFrequency enum value
             default: Default value for the attribute. If None, will use dtype-specific default
                 (e.g., 0.0 for scalars, zeros vector for vectors, False for booleans)
             dtype: Warp dtype (e.g., wp.float32, wp.int32, wp.bool, wp.vec3). If None, defaults to wp.float32
             assignment: ModelAttributeAssignment enum value determining where the attribute appears
->>>>>>> 67321803
         """
         if name in self.custom_attributes:
             # validate that specification matches exactly
@@ -594,13 +517,6 @@
                 )
             return
 
-<<<<<<< HEAD
-        # Use dtype-specific default if none provided
-        if default is None:
-            default = self._default_for_dtype(dtype if dtype is not None else wp.float32)
-
-=======
->>>>>>> 67321803
         self.custom_attributes[name] = CustomAttribute(
             assignment=assignment,
             frequency=frequency,
@@ -855,11 +771,7 @@
         load_non_physics_prims: bool = True,
         hide_collision_shapes: bool = False,
         mesh_maxhullvert: int = MESH_MAXHULLVERT,
-<<<<<<< HEAD
-        schema_priority: list[SchemaPlugin] | None = None,
-=======
         schema_resolvers: list[SchemaResolver] | None = None,
->>>>>>> 67321803
         collect_solver_specific_attrs: bool = True,
     ) -> dict[str, Any]:
         """
@@ -887,11 +799,6 @@
             load_non_physics_prims (bool): If True, prims that are children of a rigid body that do not have a UsdPhysics schema applied are loaded as visual shapes in a separate pass (may slow down the loading process). Otherwise, non-physics prims are ignored. Default is True.
             hide_collision_shapes (bool): If True, collision shapes are hidden. Default is False.
             mesh_maxhullvert (int): Maximum vertices for convex hull approximation of meshes.
-<<<<<<< HEAD
-            schema_priority (list[SchemaPlugin]): Plugin instances in priority order. Default is
-                [NewtonPlugin()].
-            collect_solver_specific_attrs (bool): If True, solver-specific attributes are collected. Default is True.
-=======
             schema_resolvers (list[SchemaResolver]): Resolver instances in priority order. Default is
                 [SchemaResolverNewton()].
             collect_solver_specific_attrs (bool): If True, collect per-prim "solver-specific" attributes for the
@@ -903,7 +810,6 @@
                 namespaces to avoid unnecessary overhead. For example, if an asset authors PhysX SDF mesh
                 properties (``physxSDFMeshCollision:*``) that Newton does not currently use, disabling this flag
                 prevents parsing them. Default is ``True``.
->>>>>>> 67321803
 
         Returns:
             dict: Dictionary with the following entries:
@@ -955,11 +861,7 @@
             load_non_physics_prims,
             hide_collision_shapes,
             mesh_maxhullvert,
-<<<<<<< HEAD
-            schema_priority,
-=======
             schema_resolvers,
->>>>>>> 67321803
             collect_solver_specific_attrs,
         )
 
@@ -4559,7 +4461,6 @@
             m.up_axis = self.up_axis
             m.up_vector = np.array(self.up_vector, dtype=wp.float32)
 
-<<<<<<< HEAD
             # set gravity
             m.gravity = wp.array(
                 [wp.vec3(*(g * self.gravity for g in self.up_vector))],
@@ -4568,8 +4469,6 @@
                 requires_grad=requires_grad,
             )
 
-=======
->>>>>>> 67321803
             # Add custom attributes onto the model (with lazy evaluation)
             # Early return if no custom attributes exist to avoid overhead
             if not self.custom_attributes:
@@ -4580,17 +4479,6 @@
                 frequency = custom_attr.frequency
 
                 # determine count by frequency
-<<<<<<< HEAD
-                if frequency == AttributeFrequency.BODY:
-                    count = m.body_count
-                elif frequency == AttributeFrequency.SHAPE:
-                    count = m.shape_count
-                elif frequency == AttributeFrequency.JOINT:
-                    count = m.joint_count
-                elif frequency == AttributeFrequency.JOINT_DOF:
-                    count = m.joint_dof_count
-                elif frequency == AttributeFrequency.JOINT_COORD:
-=======
                 if frequency == ModelAttributeFrequency.BODY:
                     count = m.body_count
                 elif frequency == ModelAttributeFrequency.SHAPE:
@@ -4600,16 +4488,11 @@
                 elif frequency == ModelAttributeFrequency.JOINT_DOF:
                     count = m.joint_dof_count
                 elif frequency == ModelAttributeFrequency.JOINT_COORD:
->>>>>>> 67321803
                     count = m.joint_coord_count
                 else:
                     continue
 
-<<<<<<< HEAD
-                wp_arr = custom_attr.build_wp_array(count, requires_grad)
-=======
                 wp_arr = custom_attr.build_array(count, requires_grad)
->>>>>>> 67321803
                 if not hasattr(m, var_name):
                     m.add_attribute(var_name, wp_arr, frequency, custom_attr.assignment)
 
