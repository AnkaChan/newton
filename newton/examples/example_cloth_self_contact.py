# SPDX-FileCopyrightText: Copyright (c) 2025 The Newton Developers
# SPDX-License-Identifier: Apache-2.0
#
# Licensed under the Apache License, Version 2.0 (the "License");
# you may not use this file except in compliance with the License.
# You may obtain a copy of the License at
#
# http://www.apache.org/licenses/LICENSE-2.0
#
# Unless required by applicable law or agreed to in writing, software
# distributed under the License is distributed on an "AS IS" BASIS,
# WITHOUT WARRANTIES OR CONDITIONS OF ANY KIND, either express or implied.
# See the License for the specific language governing permissions and
# limitations under the License.

###########################################################################
# Example Sim Cloth Self Contact
#
# This simulation demonstrates twisting an FEM cloth model using the VBD
# solver, showcasing its ability to handle complex self-contacts while
# ensuring it remains intersection-free.
#
###########################################################################

import math
import os

import numpy as np
import warp as wp
import warp.examples
from pxr import Usd, UsdGeom

import newton
import newton.utils
from newton.geometry import PARTICLE_FLAG_ACTIVE


@wp.kernel
def initialize_rotation(
    # input
    vertex_indices_to_rot: wp.array(dtype=wp.int32),
    pos: wp.array(dtype=wp.vec3),
    rot_centers: wp.array(dtype=wp.vec3),
    rot_axes: wp.array(dtype=wp.vec3),
    t: wp.array(dtype=float),
    # output
    roots: wp.array(dtype=wp.vec3),
    roots_to_ps: wp.array(dtype=wp.vec3),
):
    tid = wp.tid()
    v_index = vertex_indices_to_rot[wp.tid()]

    p = pos[v_index]
    rot_center = rot_centers[tid]
    rot_axis = rot_axes[tid]
    op = p - rot_center

    root = wp.dot(op, rot_axis) * rot_axis

    root_to_p = p - root

    roots[tid] = root
    roots_to_ps[tid] = root_to_p

    if tid == 0:
        t[0] = 0.0


@wp.kernel
def apply_rotation(
    # input
    vertex_indices_to_rot: wp.array(dtype=wp.int32),
    rot_axes: wp.array(dtype=wp.vec3),
    roots: wp.array(dtype=wp.vec3),
    roots_to_ps: wp.array(dtype=wp.vec3),
    t: wp.array(dtype=float),
    angular_velocity: float,
    dt: float,
    end_time: float,
    # output
    pos_0: wp.array(dtype=wp.vec3),
    pos_1: wp.array(dtype=wp.vec3),
):
    cur_t = t[0]
    if cur_t > end_time:
        return

    tid = wp.tid()
    v_index = vertex_indices_to_rot[wp.tid()]

    rot_axis = rot_axes[tid]

    ux = rot_axis[0]
    uy = rot_axis[1]
    uz = rot_axis[2]

    theta = cur_t * angular_velocity

    R = wp.mat33(
        wp.cos(theta) + ux * ux * (1.0 - wp.cos(theta)),
        ux * uy * (1.0 - wp.cos(theta)) - uz * wp.sin(theta),
        ux * uz * (1.0 - wp.cos(theta)) + uy * wp.sin(theta),
        uy * ux * (1.0 - wp.cos(theta)) + uz * wp.sin(theta),
        wp.cos(theta) + uy * uy * (1.0 - wp.cos(theta)),
        uy * uz * (1.0 - wp.cos(theta)) - ux * wp.sin(theta),
        uz * ux * (1.0 - wp.cos(theta)) - uy * wp.sin(theta),
        uz * uy * (1.0 - wp.cos(theta)) + ux * wp.sin(theta),
        wp.cos(theta) + uz * uz * (1.0 - wp.cos(theta)),
    )

    root = roots[tid]
    root_to_p = roots_to_ps[tid]
    root_to_p_rot = R * root_to_p
    p_rot = root + root_to_p_rot

    pos_0[v_index] = p_rot
    pos_1[v_index] = p_rot

    if tid == 0:
        t[0] = cur_t + dt


class Example:
    def __init__(self, stage_path="example_cloth_self_contact.usd", num_frames=300):
        fps = 60
        self.frame_dt = 1.0 / fps
        # must be an even number when using CUDA Graph
        self.num_substeps = 10
        self.iterations = 4
        self.dt = self.frame_dt / self.num_substeps
        # the BVH used by VBDSolver will be rebuilt every self.bvh_rebuild_frames
        # When the simulated object deforms significantly, simply refitting the BVH can lead to deterioration of the BVH's
        # quality, in this case we need to completely rebuild the tree to achieve better query efficiency.
        self.bvh_rebuild_frames = 10

        self.num_frames = num_frames
        self.sim_time = 0.0
        self.profiler = {}

        self.rot_angular_velocity = math.pi / 3
        self.rot_end_time = 10
        self.use_cuda_graph = wp.get_device().is_cuda

        usd_stage = Usd.Stage.Open(os.path.join(warp.examples.get_asset_directory(), "square_cloth.usd"))
        usd_geom = UsdGeom.Mesh(usd_stage.GetPrimAtPath("/root/cloth/cloth"))

        mesh_points = np.array(usd_geom.GetPointsAttr().Get())
        mesh_indices = np.array(usd_geom.GetFaceVertexIndicesAttr().Get())

        self.input_scale_factor = 1.0
        self.renderer_scale_factor = 0.01

        vertices = [wp.vec3(v) * self.input_scale_factor for v in mesh_points]
        self.faces = mesh_indices.reshape(-1, 3)

        builder = newton.ModelBuilder()
        builder.add_cloth_mesh(
            pos=wp.vec3(0.0, 0.0, 0.0),
            rot=wp.quat_identity(),
            scale=1.0,
            vertices=vertices,
            indices=mesh_indices,
            vel=wp.vec3(0.0, 0.0, 0.0),
            density=0.02,
            tri_ke=1.0e5,
            tri_ka=1.0e5,
            tri_kd=2.0e-4,
            edge_ke=10,
        )
        builder.color()
        self.model = builder.finalize()
        self.model.soft_contact_ke = 1.0e5
        self.model.soft_contact_kd = 1.0e-6
        self.model.soft_contact_mu = 0.2

        cloth_size = 50
        left_side = [cloth_size - 1 + i * cloth_size for i in range(cloth_size)]
        right_side = [i * cloth_size for i in range(cloth_size)]
        rot_point_indices = left_side + right_side

        if len(rot_point_indices):
            flags = self.model.particle_flags.numpy()
            for fixed_vertex_id in rot_point_indices:
                flags[fixed_vertex_id] = wp.uint32(int(flags[fixed_vertex_id]) & ~int(PARTICLE_FLAG_ACTIVE))

            self.model.particle_flags = wp.array(flags)

        self.solver = newton.solvers.VBDSolver(
            self.model,
            self.iterations,
            handle_self_contact=True,
            self_contact_radius=0.2,
            self_contact_margin=0.35,
        )
        self.state_0 = self.model.state()
        self.state_1 = self.model.state()
        self.control = self.model.control()
        self.contacts = self.model.collide(self.state_0)

        rot_axes = [[1, 0, 0]] * len(right_side) + [[-1, 0, 0]] * len(left_side)

        self.rot_point_indices = wp.array(rot_point_indices, dtype=int)
        self.t = wp.zeros((1,), dtype=float)
        self.rot_centers = wp.zeros(len(rot_point_indices), dtype=wp.vec3)
        self.rot_axes = wp.array(rot_axes, dtype=wp.vec3)

        self.roots = wp.zeros_like(self.rot_centers)
        self.roots_to_ps = wp.zeros_like(self.rot_centers)

        wp.launch(
            kernel=initialize_rotation,
            dim=self.rot_point_indices.shape[0],
            inputs=[
                self.rot_point_indices,
                self.state_0.particle_q,
                self.rot_centers,
                self.rot_axes,
                self.t,
            ],
            outputs=[
                self.roots,
                self.roots_to_ps,
            ],
        )

        self.renderer = None
        if stage_path:
            self.renderer = newton.utils.SimRendererOpenGL(path=stage_path, model=self.model, scaling=0.05)
            self.renderer.enable_backface_culling = False
            self.renderer.draw_grid = False
            self.renderer.render_wireframe = True

        self.cuda_graph = None
        if self.use_cuda_graph:
<<<<<<< HEAD
            # Initial graph launch, load modules (necessary for drivers prior to CUDA 12.3)
            wp.set_module_options({"block_dim": 256}, newton.solvers.vbd.solver_vbd)
            wp.load_module(newton.solvers.vbd.solver_vbd, device=wp.get_device())
            wp.set_module_options(
                {"block_dim": newton.solvers.vbd.solver_vbd.TILE_SIZE_TRI_MESH_ELASTICITY_SOLVE},
                newton.solvers.vbd.solver_vbd,
            )
            wp.load_module(newton.solvers.vbd.solver_vbd, device=wp.get_device())
            wp.set_module_options({"block_dim": 16}, newton.geometry.kernels)
            wp.load_module(newton.geometry.kernels, device=wp.get_device())

=======
>>>>>>> 7017f315
            with wp.ScopedCapture() as capture:
                self.simulate_substeps()
            self.cuda_graph = capture.graph

    def simulate_substeps(self):
        self.contacts = self.model.collide(self.state_0)
        for _ in range(self.num_substeps):
            wp.launch(
                kernel=apply_rotation,
                dim=self.rot_point_indices.shape[0],
                inputs=[
                    self.rot_point_indices,
                    self.rot_axes,
                    self.roots,
                    self.roots_to_ps,
                    self.t,
                    self.rot_angular_velocity,
                    self.dt,
                    self.rot_end_time,
                ],
                outputs=[
                    self.state_0.particle_q,
                    self.state_1.particle_q,
                ],
            )

            self.solver.step(self.state_0, self.state_1, self.control, self.contacts, self.dt)
            (self.state_0, self.state_1) = (self.state_1, self.state_0)

    def step(self):
        with wp.ScopedTimer("step", print=False, dict=self.profiler):
            if self.use_cuda_graph:
                wp.capture_launch(self.cuda_graph)
            else:
                self.simulate_substeps()
            self.sim_time += self.frame_dt

    def run(self):
        for i in range(self.num_frames):
            self.step()
            self.render()
            print(f"[{i:4d}/{self.num_frames}]")

            if i != 0 and not i % self.bvh_rebuild_frames and self.use_cuda_graph and self.solver.handle_self_contact:
                self.solver.rebuild_bvh(self.state_0)
                with wp.ScopedCapture() as capture:
                    self.simulate_substeps()
                self.cuda_graph = capture.graph

    def render(self):
        if self.renderer is None:
            return

        self.renderer.begin_frame(self.sim_time)
        self.renderer.render(self.state_0)
        self.renderer.end_frame()


if __name__ == "__main__":
    import argparse

    parser = argparse.ArgumentParser(formatter_class=argparse.ArgumentDefaultsHelpFormatter)
    parser.add_argument("--device", type=str, default=None, help="Override the default Warp device.")
    parser.add_argument(
        "--stage-path",
        type=lambda x: None if x == "None" else str(x),
        default="example_cloth_self_contact.usd",
        help="Path to the output USD file.",
    )
    parser.add_argument("--num-frames", type=int, default=300, help="Total number of frames.")

    args = parser.parse_known_args()[0]

    with wp.ScopedDevice(args.device):
        example = Example(stage_path=args.stage_path, num_frames=args.num_frames)

        example.run()

        frame_times = example.profiler["step"]
        print(f"\nAverage frame sim time: {sum(frame_times) / len(frame_times):.2f} ms")

        if example.renderer:
            example.renderer.save()<|MERGE_RESOLUTION|>--- conflicted
+++ resolved
@@ -232,20 +232,6 @@
 
         self.cuda_graph = None
         if self.use_cuda_graph:
-<<<<<<< HEAD
-            # Initial graph launch, load modules (necessary for drivers prior to CUDA 12.3)
-            wp.set_module_options({"block_dim": 256}, newton.solvers.vbd.solver_vbd)
-            wp.load_module(newton.solvers.vbd.solver_vbd, device=wp.get_device())
-            wp.set_module_options(
-                {"block_dim": newton.solvers.vbd.solver_vbd.TILE_SIZE_TRI_MESH_ELASTICITY_SOLVE},
-                newton.solvers.vbd.solver_vbd,
-            )
-            wp.load_module(newton.solvers.vbd.solver_vbd, device=wp.get_device())
-            wp.set_module_options({"block_dim": 16}, newton.geometry.kernels)
-            wp.load_module(newton.geometry.kernels, device=wp.get_device())
-
-=======
->>>>>>> 7017f315
             with wp.ScopedCapture() as capture:
                 self.simulate_substeps()
             self.cuda_graph = capture.graph
