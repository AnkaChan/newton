# SPDX-FileCopyrightText: Copyright (c) 2025 The Newton Developers
# SPDX-License-Identifier: Apache-2.0
#
# Licensed under the Apache License, Version 2.0 (the "License");
# you may not use this file except in compliance with the License.
# You may obtain a copy of the License at
#
# http://www.apache.org/licenses/LICENSE-2.0
#
# Unless required by applicable law or agreed to in writing, software
# distributed under the License is distributed on an "AS IS" BASIS,
# WITHOUT WARRANTIES OR CONDITIONS OF ANY KIND, either express or implied.
# See the License for the specific language governing permissions and
# limitations under the License.

from __future__ import annotations

import numpy as np
import warp as wp
from warp.types import float32, matrix

from newton.core.types import override
from newton.geometry import PARTICLE_FLAG_ACTIVE
from newton.geometry.kernels import triangle_closest_point
from newton.sim import Contacts, Control, Model, State
from newton.sim.model import ShapeMaterials

from ..solver import SolverBase
from .tri_mesh_collision import (
    TriMeshCollisionDetector,
    TriMeshCollisionInfo,
)

# TODO: Grab changes from Warp that has fixed the backward pass
wp.set_module_options({"enable_backward": False})

VBD_DEBUG_PRINTING_OPTIONS = {
    # "elasticity_force_hessian",
    # "contact_force_hessian",
    # "contact_force_hessian_vt",
    # "contact_force_hessian_ee",
    # "overall_force_hessian",
    # "inertia_force_hessian",
    # "connectivity",
    # "contact_info",
}

NUM_THREADS_PER_COLLISION_PRIMITIVE = 4
TILE_SIZE_TRI_MESH_ELASTICITY_SOLVE = 16


class mat66(matrix(shape=(6, 6), dtype=float32)):
    pass


class mat32(matrix(shape=(3, 2), dtype=float32)):
    pass


class mat43(matrix(shape=(4, 3), dtype=float32)):
    pass


@wp.struct
class ForceElementAdjacencyInfo:
    r"""
    - vertex_adjacent_[element]: the flatten adjacency information. Its size is \sum_{i\inV} 2*N_i, where N_i is the
    number of vertex i's adjacent [element]. For each adjacent element it stores 2 information:
        - the id of the adjacent element
        - the order of the vertex in the element, which is essential to compute the force and hessian for the vertex
    - vertex_adjacent_[element]_offsets: stores where each vertex information starts in the  flatten adjacency array.
    Its size is |V|+1 such that the number of vertex i's adjacent [element] can be computed as
    vertex_adjacent_[element]_offsets[i+1]-vertex_adjacent_[element]_offsets[i].
    """

    v_adj_faces: wp.array(dtype=int)
    v_adj_faces_offsets: wp.array(dtype=int)

    v_adj_edges: wp.array(dtype=int)
    v_adj_edges_offsets: wp.array(dtype=int)

    def to(self, device):
        if device.is_cpu:
            return self
        else:
            adjacency_gpu = ForceElementAdjacencyInfo()
            adjacency_gpu.v_adj_faces = self.v_adj_faces.to(device)
            adjacency_gpu.v_adj_faces_offsets = self.v_adj_faces_offsets.to(device)

            adjacency_gpu.v_adj_edges = self.v_adj_edges.to(device)
            adjacency_gpu.v_adj_edges_offsets = self.v_adj_edges_offsets.to(device)

            return adjacency_gpu


@wp.func
def get_vertex_num_adjacent_edges(adjacency: ForceElementAdjacencyInfo, vertex: wp.int32):
    return (adjacency.v_adj_edges_offsets[vertex + 1] - adjacency.v_adj_edges_offsets[vertex]) >> 1


@wp.func
def get_vertex_adjacent_edge_id_order(adjacency: ForceElementAdjacencyInfo, vertex: wp.int32, edge: wp.int32):
    offset = adjacency.v_adj_edges_offsets[vertex]
    return adjacency.v_adj_edges[offset + edge * 2], adjacency.v_adj_edges[offset + edge * 2 + 1]


@wp.func
def get_vertex_num_adjacent_faces(adjacency: ForceElementAdjacencyInfo, vertex: wp.int32):
    return (adjacency.v_adj_faces_offsets[vertex + 1] - adjacency.v_adj_faces_offsets[vertex]) >> 1


@wp.func
def get_vertex_adjacent_face_id_order(adjacency: ForceElementAdjacencyInfo, vertex: wp.int32, face: wp.int32):
    offset = adjacency.v_adj_faces_offsets[vertex]
    return adjacency.v_adj_faces[offset + face * 2], adjacency.v_adj_faces[offset + face * 2 + 1]


@wp.kernel
def _test_compute_force_element_adjacency(
    adjacency: ForceElementAdjacencyInfo,
    edge_indices: wp.array(dtype=wp.int32, ndim=2),
    face_indices: wp.array(dtype=wp.int32, ndim=2),
):
    wp.printf("num vertices: %d\n", adjacency.v_adj_edges_offsets.shape[0] - 1)
    for vertex in range(adjacency.v_adj_edges_offsets.shape[0] - 1):
        num_adj_edges = get_vertex_num_adjacent_edges(adjacency, vertex)
        for i_bd in range(num_adj_edges):
            bd_id, v_order = get_vertex_adjacent_edge_id_order(adjacency, vertex, i_bd)

            if edge_indices[bd_id, v_order] != vertex:
                print("Error!!!")
                wp.printf("vertex: %d | num_adj_edges: %d\n", vertex, num_adj_edges)
                wp.printf("--iBd: %d | ", i_bd)
                wp.printf("edge id: %d | v_order: %d\n", bd_id, v_order)

        num_adj_faces = get_vertex_num_adjacent_faces(adjacency, vertex)

        for i_face in range(num_adj_faces):
            face, v_order = get_vertex_adjacent_face_id_order(
                adjacency,
                vertex,
                i_face,
            )

            if face_indices[face, v_order] != vertex:
                print("Error!!!")
                wp.printf("vertex: %d | num_adj_faces: %d\n", vertex, num_adj_faces)
                wp.printf("--i_face: %d | face id: %d | v_order: %d\n", i_face, face, v_order)
                wp.printf(
                    "--face: %d %d %d\n",
                    face_indices[face, 0],
                    face_indices[face, 1],
                    face_indices[face, 2],
                )


@wp.func
def build_orthonormal_basis(n: wp.vec3):
    """
    Builds an orthonormal basis given a normal vector `n`. Return the two axes that is perpendicular to `n`.

    :param n: A 3D vector (list or array-like) representing the normal vector
    """
    b1 = wp.vec3()
    b2 = wp.vec3()
    if n[2] < 0.0:
        a = 1.0 / (1.0 - n[2])
        b = n[0] * n[1] * a
        b1[0] = 1.0 - n[0] * n[0] * a
        b1[1] = -b
        b1[2] = n[0]

        b2[0] = b
        b2[1] = n[1] * n[1] * a - 1.0
        b2[2] = -n[1]
    else:
        a = 1.0 / (1.0 + n[2])
        b = -n[0] * n[1] * a
        b1[0] = 1.0 - n[0] * n[0] * a
        b1[1] = b
        b1[2] = -n[0]

        b2[0] = b
        b2[1] = 1.0 - n[1] * n[1] * a
        b2[2] = -n[1]

    return b1, b2


@wp.func
def calculate_triangle_deformation_gradient(
    face: int, tri_indices: wp.array(dtype=wp.int32, ndim=2), pos: wp.array(dtype=wp.vec3), tri_pose: wp.mat22
):
    F = mat32()
    v1 = pos[tri_indices[face, 1]] - pos[tri_indices[face, 0]]
    v2 = pos[tri_indices[face, 2]] - pos[tri_indices[face, 0]]

    F[0, 0] = v1[0]
    F[1, 0] = v1[1]
    F[2, 0] = v1[2]
    F[0, 1] = v2[0]
    F[1, 1] = v2[1]
    F[2, 1] = v2[2]

    F = F * tri_pose
    return F


@wp.func
def green_strain(F: mat32):
    return 0.5 * (wp.transpose(F) * F - wp.identity(n=2, dtype=float))


@wp.func
def assemble_membrane_hessian(h: mat66, m1: float, m2: float):
    h_vert = wp.mat33(
        m1 * (h[0, 0] * m1 + h[3, 0] * m2) + m2 * (h[0, 3] * m1 + h[3, 3] * m2),
        m1 * (h[0, 1] * m1 + h[3, 1] * m2) + m2 * (h[0, 4] * m1 + h[3, 4] * m2),
        m1 * (h[0, 2] * m1 + h[3, 2] * m2) + m2 * (h[0, 5] * m1 + h[3, 5] * m2),
        m1 * (h[1, 0] * m1 + h[4, 0] * m2) + m2 * (h[1, 3] * m1 + h[4, 3] * m2),
        m1 * (h[1, 1] * m1 + h[4, 1] * m2) + m2 * (h[1, 4] * m1 + h[4, 4] * m2),
        m1 * (h[1, 2] * m1 + h[4, 2] * m2) + m2 * (h[1, 5] * m1 + h[4, 5] * m2),
        m1 * (h[2, 0] * m1 + h[5, 0] * m2) + m2 * (h[2, 3] * m1 + h[5, 3] * m2),
        m1 * (h[2, 1] * m1 + h[5, 1] * m2) + m2 * (h[2, 4] * m1 + h[5, 4] * m2),
        m1 * (h[2, 2] * m1 + h[5, 2] * m2) + m2 * (h[2, 5] * m1 + h[5, 5] * m2),
    )

    return h_vert


@wp.func
def evaluate_stvk_force_hessian(
    face: int,
    v_order: int,
    pos: wp.array(dtype=wp.vec3),
    tri_indices: wp.array(dtype=wp.int32, ndim=2),
    tri_pose: wp.mat22,
    area: float,
    mu: float,
    lmbd: float,
    damping: float,
):
    D2W_DFDF = mat66(0.0)
    F = calculate_triangle_deformation_gradient(face, tri_indices, pos, tri_pose)
    G = green_strain(F)

    S = 2.0 * mu * G + lmbd * (G[0, 0] + G[1, 1]) * wp.identity(n=2, dtype=float)

    F12 = -area * F * S * wp.transpose(tri_pose)

    Dm_inv1_1 = tri_pose[0, 0]
    Dm_inv2_1 = tri_pose[1, 0]
    Dm_inv1_2 = tri_pose[0, 1]
    Dm_inv2_2 = tri_pose[1, 1]

    F1_1 = F[0, 0]
    F2_1 = F[1, 0]
    F3_1 = F[2, 0]
    F1_2 = F[0, 1]
    F2_2 = F[1, 1]
    F3_2 = F[2, 1]

    F1_1_sqr = F1_1 * F1_1
    F2_1_sqr = F2_1 * F2_1
    F3_1_sqr = F3_1 * F3_1
    F1_2_sqr = F1_2 * F1_2
    F2_2_sqr = F2_2 * F2_2
    F3_2_sqr = F3_2 * F3_2

    e_uu = G[0, 0]
    e_vv = G[1, 1]
    e_uv = G[0, 1]
    e_uuvvSum = e_uu + e_vv

    D2W_DFDF[0, 0] += area * (
        F1_1 * (F1_1 * lmbd + 2.0 * F1_1 * mu) + 2.0 * mu * e_uu + lmbd * (e_uuvvSum) + F1_2_sqr * mu
    )

    D2W_DFDF[1, 0] += area * (F1_1 * (F2_1 * lmbd + 2.0 * F2_1 * mu) + F1_2 * F2_2 * mu)
    D2W_DFDF[0, 1] += D2W_DFDF[1, 0]

    D2W_DFDF[2, 0] += area * (F1_1 * (F3_1 * lmbd + 2.0 * F3_1 * mu) + F1_2 * F3_2 * mu)
    D2W_DFDF[0, 2] += D2W_DFDF[2, 0]

    D2W_DFDF[3, 0] += area * (2.0 * mu * e_uv + F1_1 * F1_2 * lmbd + F1_1 * F1_2 * mu)
    D2W_DFDF[0, 3] += D2W_DFDF[3, 0]

    D2W_DFDF[4, 0] += area * (F1_1 * F2_2 * lmbd + F1_2 * F2_1 * mu)
    D2W_DFDF[0, 4] += D2W_DFDF[4, 0]

    D2W_DFDF[5, 0] += area * (F1_1 * F3_2 * lmbd + F1_2 * F3_1 * mu)
    D2W_DFDF[0, 5] += D2W_DFDF[5, 0]

    D2W_DFDF[1, 1] += area * (
        F2_1 * (F2_1 * lmbd + 2.0 * F2_1 * mu) + 2.0 * mu * e_uu + lmbd * (e_uuvvSum) + F2_2_sqr * mu
    )

    D2W_DFDF[2, 1] += area * (F2_1 * (F3_1 * lmbd + 2.0 * F3_1 * mu) + F2_2 * F3_2 * mu)
    D2W_DFDF[1, 2] += D2W_DFDF[2, 1]

    D2W_DFDF[3, 1] += area * (F1_2 * F2_1 * lmbd + F1_1 * F2_2 * mu)
    D2W_DFDF[1, 3] += D2W_DFDF[3, 1]

    D2W_DFDF[4, 1] += area * (2.0 * mu * e_uv + F2_1 * F2_2 * lmbd + F2_1 * F2_2 * mu)
    D2W_DFDF[1, 4] += D2W_DFDF[4, 1]

    D2W_DFDF[5, 1] += area * (F2_1 * F3_2 * lmbd + F2_2 * F3_1 * mu)
    D2W_DFDF[1, 5] += D2W_DFDF[5, 1]

    D2W_DFDF[2, 2] += area * (
        F3_1 * (F3_1 * lmbd + 2.0 * F3_1 * mu) + 2.0 * mu * e_uu + lmbd * (e_uuvvSum) + F3_2_sqr * mu
    )

    D2W_DFDF[3, 2] += area * (F1_2 * F3_1 * lmbd + F1_1 * F3_2 * mu)
    D2W_DFDF[2, 3] += D2W_DFDF[3, 2]

    D2W_DFDF[4, 2] += area * (F2_2 * F3_1 * lmbd + F2_1 * F3_2 * mu)
    D2W_DFDF[2, 4] += D2W_DFDF[4, 2]

    D2W_DFDF[5, 2] += area * (2.0 * mu * e_uv + F3_1 * F3_2 * lmbd + F3_1 * F3_2 * mu)
    D2W_DFDF[2, 5] += D2W_DFDF[5, 2]

    D2W_DFDF[3, 3] += area * (
        F1_2 * (F1_2 * lmbd + 2.0 * F1_2 * mu) + 2.0 * mu * e_vv + lmbd * (e_uuvvSum) + F1_1_sqr * mu
    )

    D2W_DFDF[4, 3] += area * (F1_2 * (F2_2 * lmbd + 2.0 * F2_2 * mu) + F1_1 * F2_1 * mu)
    D2W_DFDF[3, 4] += D2W_DFDF[4, 3]

    D2W_DFDF[5, 3] += area * (F1_2 * (F3_2 * lmbd + 2.0 * F3_2 * mu) + F1_1 * F3_1 * mu)
    D2W_DFDF[3, 5] += D2W_DFDF[5, 3]

    D2W_DFDF[4, 4] += area * (
        F2_2 * (F2_2 * lmbd + 2.0 * F2_2 * mu) + 2.0 * mu * e_vv + lmbd * (e_uuvvSum) + F2_1_sqr * mu
    )

    D2W_DFDF[5, 4] += area * (F2_2 * (F3_2 * lmbd + 2.0 * F3_2 * mu) + F2_1 * F3_1 * mu)
    D2W_DFDF[4, 5] += D2W_DFDF[5, 4]

    D2W_DFDF[5, 5] += area * (
        F3_2 * (F3_2 * lmbd + 2.0 * F3_2 * mu) + 2.0 * mu * e_vv + lmbd * (e_uuvvSum) + F3_1_sqr * mu
    )

    # m1s = wp.vec3(-Dm_inv1_1 - Dm_inv2_1, Dm_inv1_1, Dm_inv2_1)
    # m2s = wp.vec3(-Dm_inv1_2 - Dm_inv2_2, Dm_inv1_2, Dm_inv2_2)
    #
    # m1 = m1s[v_order]
    # m2 = m2s[v_order]

    if v_order == 0:
        m1 = -Dm_inv1_1 - Dm_inv2_1
        m2 = -Dm_inv1_2 - Dm_inv2_2
        f = wp.vec3(-F12[0, 0] - F12[0, 1], -F12[1, 0] - F12[1, 1], -F12[2, 0] - F12[2, 1])
    elif v_order == 1:
        m1 = Dm_inv1_1
        m2 = Dm_inv1_2
        f = wp.vec3(F12[0, 0], F12[1, 0], F12[2, 0])
    else:
        m1 = Dm_inv2_1
        m2 = Dm_inv2_2
        f = wp.vec3(F12[0, 1], F12[1, 1], F12[2, 1])

    h = assemble_membrane_hessian(D2W_DFDF, m1, m2)

    return f, h


@wp.func
def compute_normalized_vector_derivative(
    unnormalized_vec_length: float, normalized_vec: wp.vec3, unnormalized_vec_derivative: wp.mat33
) -> wp.mat33:
    projection_matrix = wp.identity(n=3, dtype=float) - wp.outer(normalized_vec, normalized_vec)

    # d(normalized_vec)/dx = (1/|unnormalized_vec|) * (I - normalized_vec * normalized_vec^T) * d(unnormalized_vec)/dx
    return (1.0 / unnormalized_vec_length) * projection_matrix * unnormalized_vec_derivative


@wp.func
def compute_angle_derivative(
    n1_hat: wp.vec3,
    n2_hat: wp.vec3,
    e_hat: wp.vec3,
    dn1hat_dx: wp.mat33,
    dn2hat_dx: wp.mat33,
    sin_theta: float,
    cos_theta: float,
    skew_n1: wp.mat33,
    skew_n2: wp.mat33,
) -> wp.vec3:
    dsin_dx = wp.transpose(skew_n1 * dn2hat_dx - skew_n2 * dn1hat_dx) * e_hat
    dcos_dx = wp.transpose(dn1hat_dx) * n2_hat + wp.transpose(dn2hat_dx) * n1_hat

    # dtheta/dx = dsin/dx * cos - dcos/dx * sin
    return dsin_dx * cos_theta - dcos_dx * sin_theta


@wp.func
def evaluate_dihedral_angle_based_bending_force_hessian(
    bending_index: int,
    v_order: int,
    pos: wp.array(dtype=wp.vec3),
    pos_prev: wp.array(dtype=wp.vec3),
    edge_indices: wp.array(dtype=wp.int32, ndim=2),
    edge_rest_angle: wp.array(dtype=float),
    edge_rest_length: wp.array(dtype=float),
    stiffness: float,
    damping: float,
    dt: float,
):
    # Skip invalid edges (boundary edges with missing opposite vertices)
    if edge_indices[bending_index, 0] == -1 or edge_indices[bending_index, 1] == -1:
        return wp.vec3(0.0), wp.mat33(0.0)

    eps = 1.0e-6

    vi0 = edge_indices[bending_index, 0]
    vi1 = edge_indices[bending_index, 1]
    vi2 = edge_indices[bending_index, 2]
    vi3 = edge_indices[bending_index, 3]

    x0 = pos[vi0]  # opposite 0
    x1 = pos[vi1]  # opposite 1
    x2 = pos[vi2]  # edge start
    x3 = pos[vi3]  # edge end

    # Compute edge vectors
    x02 = x2 - x0
    x03 = x3 - x0
    x13 = x3 - x1
    x12 = x2 - x1
    e = x3 - x2

    # Compute normals
    n1 = wp.cross(x02, x03)
    n2 = wp.cross(x13, x12)

    n1_norm = wp.length(n1)
    n2_norm = wp.length(n2)
    e_norm = wp.length(e)

    # Early exit for degenerate cases
    if n1_norm < eps or n2_norm < eps or e_norm < eps:
        return wp.vec3(0.0), wp.mat33(0.0)

    n1_hat = n1 / n1_norm
    n2_hat = n2 / n2_norm
    e_hat = e / e_norm

    sin_theta = wp.dot(wp.cross(n1_hat, n2_hat), e_hat)
    cos_theta = wp.dot(n1_hat, n2_hat)
    theta = wp.atan2(sin_theta, cos_theta)

    k = stiffness * edge_rest_length[bending_index]
    dE_dtheta = k * (theta - edge_rest_angle[bending_index])

    # Pre-compute skew matrices (shared across all angle derivative computations)
    skew_e = wp.skew(e)
    skew_x03 = wp.skew(x03)
    skew_x02 = wp.skew(x02)
    skew_x13 = wp.skew(x13)
    skew_x12 = wp.skew(x12)
    skew_n1 = wp.skew(n1_hat)
    skew_n2 = wp.skew(n2_hat)

    # Compute the derivatives of unit normals with respect to each vertex; required for computing angle derivatives
    dn1hat_dx0 = compute_normalized_vector_derivative(n1_norm, n1_hat, skew_e)
    dn2hat_dx0 = wp.mat33(0.0)

    dn1hat_dx1 = wp.mat33(0.0)
    dn2hat_dx1 = compute_normalized_vector_derivative(n2_norm, n2_hat, -skew_e)

    dn1hat_dx2 = compute_normalized_vector_derivative(n1_norm, n1_hat, -skew_x03)
    dn2hat_dx2 = compute_normalized_vector_derivative(n2_norm, n2_hat, skew_x13)

    dn1hat_dx3 = compute_normalized_vector_derivative(n1_norm, n1_hat, skew_x02)
    dn2hat_dx3 = compute_normalized_vector_derivative(n2_norm, n2_hat, -skew_x12)

    # Compute all angle derivatives (required for damping)
    dtheta_dx0 = compute_angle_derivative(
        n1_hat, n2_hat, e_hat, dn1hat_dx0, dn2hat_dx0, sin_theta, cos_theta, skew_n1, skew_n2
    )
    dtheta_dx1 = compute_angle_derivative(
        n1_hat, n2_hat, e_hat, dn1hat_dx1, dn2hat_dx1, sin_theta, cos_theta, skew_n1, skew_n2
    )
    dtheta_dx2 = compute_angle_derivative(
        n1_hat, n2_hat, e_hat, dn1hat_dx2, dn2hat_dx2, sin_theta, cos_theta, skew_n1, skew_n2
    )
    dtheta_dx3 = compute_angle_derivative(
        n1_hat, n2_hat, e_hat, dn1hat_dx3, dn2hat_dx3, sin_theta, cos_theta, skew_n1, skew_n2
    )

    # Use float masks for branch-free selection
    mask0 = float(v_order == 0)
    mask1 = float(v_order == 1)
    mask2 = float(v_order == 2)
    mask3 = float(v_order == 3)

    # Select the derivative for the current vertex without branching
    dtheta_dx = dtheta_dx0 * mask0 + dtheta_dx1 * mask1 + dtheta_dx2 * mask2 + dtheta_dx3 * mask3

    # Compute elastic force and hessian
    bending_force = -dE_dtheta * dtheta_dx
    bending_hessian = k * wp.outer(dtheta_dx, dtheta_dx)

    if damping > 0.0:
        inv_dt = 1.0 / dt
        x_prev0 = pos_prev[vi0]
        x_prev1 = pos_prev[vi1]
        x_prev2 = pos_prev[vi2]
        x_prev3 = pos_prev[vi3]

        # Compute displacement vectors
        dx0 = x0 - x_prev0
        dx1 = x1 - x_prev1
        dx2 = x2 - x_prev2
        dx3 = x3 - x_prev3

        # Compute angular velocity using all derivatives
        dtheta_dt = (
            wp.dot(dtheta_dx0, dx0) + wp.dot(dtheta_dx1, dx1) + wp.dot(dtheta_dx2, dx2) + wp.dot(dtheta_dx3, dx3)
        ) * inv_dt

        damping_coeff = damping * k  # damping coefficients following the VBD convention
        damping_force = -damping_coeff * dtheta_dt * dtheta_dx
        damping_hessian = damping_coeff * inv_dt * wp.outer(dtheta_dx, dtheta_dx)

        bending_force = bending_force + damping_force
        bending_hessian = bending_hessian + damping_hessian

    return bending_force, bending_hessian


@wp.func
def evaluate_body_particle_contact(
    particle_index: int,
    particle_pos: wp.vec3,
    particle_prev_pos: wp.vec3,
    contact_index: int,
    soft_contact_ke: float,
    soft_contact_kd: float,
    friction_mu: float,
    friction_epsilon: float,
    particle_radius: wp.array(dtype=float),
    shape_materials: ShapeMaterials,
    shape_body: wp.array(dtype=int),
    body_q: wp.array(dtype=wp.transform),
    body_q_prev: wp.array(dtype=wp.transform),
    body_qd: wp.array(dtype=wp.spatial_vector),
    body_com: wp.array(dtype=wp.vec3),
    contact_shape: wp.array(dtype=int),
    contact_body_pos: wp.array(dtype=wp.vec3),
    contact_body_vel: wp.array(dtype=wp.vec3),
    contact_normal: wp.array(dtype=wp.vec3),
    dt: float,
):
    shape_index = contact_shape[contact_index]
    body_index = shape_body[shape_index]

    X_wb = wp.transform_identity()
    X_com = wp.vec3()
    if body_index >= 0:
        X_wb = body_q[body_index]
        X_com = body_com[body_index]

    # body position in world space
    bx = wp.transform_point(X_wb, contact_body_pos[contact_index])

    n = contact_normal[contact_index]

    penetration_depth = -(wp.dot(n, particle_pos - bx) - particle_radius[particle_index])
    if penetration_depth > 0:
        body_contact_force_norm = penetration_depth * soft_contact_ke
        body_contact_force = n * body_contact_force_norm
        body_contact_hessian = soft_contact_ke * wp.outer(n, n)

        mu = shape_materials.mu[shape_index]

        dx = particle_pos - particle_prev_pos

        if wp.dot(n, dx) < 0:
            damping_hessian = (soft_contact_kd / dt) * body_contact_hessian
            body_contact_hessian = body_contact_hessian + damping_hessian
            body_contact_force = body_contact_force - damping_hessian * dx

        # body velocity
        if body_q_prev:
            # if body_q_prev is available, compute velocity using finite difference method
            # this is more accurate for simulating static friction
            X_wb_prev = wp.transform_identity()
            if body_index >= 0:
                X_wb_prev = body_q_prev[body_index]
            bx_prev = wp.transform_point(X_wb_prev, contact_body_pos[contact_index])
            bv = (bx - bx_prev) / dt + wp.transform_vector(X_wb, contact_body_vel[contact_index])

        else:
            # otherwise use the instantaneous velocity
            r = bx - wp.transform_point(X_wb, X_com)
            body_v_s = wp.spatial_vector()
            if body_index >= 0:
                body_v_s = body_qd[body_index]

            body_w = wp.spatial_top(body_v_s)
            body_v = wp.spatial_bottom(body_v_s)

            # compute the body velocity at the particle position
            bv = body_v + wp.cross(body_w, r) + wp.transform_vector(X_wb, contact_body_vel[contact_index])

        relative_translation = dx - bv * dt

        # friction
        e0, e1 = build_orthonormal_basis(n)

        T = mat32(e0[0], e1[0], e0[1], e1[1], e0[2], e1[2])

        u = wp.transpose(T) * relative_translation
        eps_u = friction_epsilon * dt

        friction_force, friction_hessian = compute_friction(mu, body_contact_force_norm, T, u, eps_u)
        body_contact_force = body_contact_force + friction_force
        body_contact_hessian = body_contact_hessian + friction_hessian
    else:
        body_contact_force = wp.vec3(0.0, 0.0, 0.0)
        body_contact_hessian = wp.mat33(0.0, 0.0, 0.0, 0.0, 0.0, 0.0, 0.0, 0.0, 0.0)

    return body_contact_force, body_contact_hessian


@wp.func
def evaluate_self_contact_force_norm(dis: float, collision_radius: float, k: float):
    # Adjust distance and calculate penetration depth

    penetration_depth = collision_radius - dis

    # Initialize outputs
    dEdD = wp.float32(0.0)
    d2E_dDdD = wp.float32(0.0)

    # C2 continuity calculation
    tau = collision_radius * 0.5
    if tau > dis > 1e-5:
        k2 = 0.5 * tau * tau * k
        dEdD = -k2 / dis
        d2E_dDdD = k2 / (dis * dis)
    else:
        dEdD = -k * penetration_depth
        d2E_dDdD = k

    return dEdD, d2E_dDdD


@wp.func
def damp_collision(
    displacement: wp.vec3,
    collision_normal: wp.vec3,
    collision_hessian: wp.mat33,
    collision_damping: float,
    dt: float,
):
    if wp.dot(displacement, collision_normal) > 0:
        damping_hessian = (collision_damping / dt) * collision_hessian
        damping_force = damping_hessian * displacement
        return damping_force, damping_hessian
    else:
        return wp.vec3(0.0), wp.mat33(0.0)


@wp.func
def evaluate_edge_edge_contact(
    v: int,
    v_order: int,
    e1: int,
    e2: int,
    pos: wp.array(dtype=wp.vec3),
    pos_prev: wp.array(dtype=wp.vec3),
    edge_indices: wp.array(dtype=wp.int32, ndim=2),
    collision_radius: float,
    collision_stiffness: float,
    collision_damping: float,
    friction_coefficient: float,
    friction_epsilon: float,
    dt: float,
    edge_edge_parallel_epsilon: float,
):
    r"""
    Returns the edge-edge contact force and hessian, including the friction force.
    Args:
        v:
        v_order: \in {0, 1, 2, 3}, 0, 1 is vertex 0, 1 of e1, 2,3 is vertex 0, 1 of e2
        e0
        e1
        pos
        pos_prev,
        edge_indices
        collision_radius
        collision_stiffness
        dt
        edge_edge_parallel_epsilon: threshold to determine whether 2 edges are parallel
    """
    e1_v1 = edge_indices[e1, 2]
    e1_v2 = edge_indices[e1, 3]

    e1_v1_pos = pos[e1_v1]
    e1_v2_pos = pos[e1_v2]

    e2_v1 = edge_indices[e2, 2]
    e2_v2 = edge_indices[e2, 3]

    e2_v1_pos = pos[e2_v1]
    e2_v2_pos = pos[e2_v2]

    st = wp.closest_point_edge_edge(e1_v1_pos, e1_v2_pos, e2_v1_pos, e2_v2_pos, edge_edge_parallel_epsilon)
    s = st[0]
    t = st[1]
    e1_vec = e1_v2_pos - e1_v1_pos
    e2_vec = e2_v2_pos - e2_v1_pos
    c1 = e1_v1_pos + e1_vec * s
    c2 = e2_v1_pos + e2_vec * t

    # c1, c2, s, t = closest_point_edge_edge_2(e1_v1_pos, e1_v2_pos, e2_v1_pos, e2_v2_pos)

    diff = c1 - c2
    dis = st[2]
    collision_normal = diff / dis

    if dis < collision_radius:
        bs = wp.vec4(1.0 - s, s, -1.0 + t, -t)
        v_bary = bs[v_order]

        dEdD, d2E_dDdD = evaluate_self_contact_force_norm(dis, collision_radius, collision_stiffness)

        collision_force = -dEdD * v_bary * collision_normal
        collision_hessian = d2E_dDdD * v_bary * v_bary * wp.outer(collision_normal, collision_normal)

        # friction
        c1_prev = pos_prev[e1_v1] + (pos_prev[e1_v2] - pos_prev[e1_v1]) * s
        c2_prev = pos_prev[e2_v1] + (pos_prev[e2_v2] - pos_prev[e2_v1]) * t

        dx = (c1 - c1_prev) - (c2 - c2_prev)
        axis_1, axis_2 = build_orthonormal_basis(collision_normal)

        T = mat32(
            axis_1[0],
            axis_2[0],
            axis_1[1],
            axis_2[1],
            axis_1[2],
            axis_2[2],
        )

        u = wp.transpose(T) * dx
        eps_U = friction_epsilon * dt

        # fmt: off
        if wp.static("contact_force_hessian_ee" in VBD_DEBUG_PRINTING_OPTIONS):
            wp.printf(
                "    collision force:\n    %f %f %f,\n    collision hessian:\n    %f %f %f,\n    %f %f %f,\n    %f %f %f\n",
                collision_force[0], collision_force[1], collision_force[2], collision_hessian[0, 0], collision_hessian[0, 1], collision_hessian[0, 2], collision_hessian[1, 0], collision_hessian[1, 1], collision_hessian[1, 2], collision_hessian[2, 0], collision_hessian[2, 1], collision_hessian[2, 2],
            )
        # fmt: on

        friction_force, friction_hessian = compute_friction(friction_coefficient, -dEdD, T, u, eps_U)
        friction_force = friction_force * v_bary
        friction_hessian = friction_hessian * v_bary * v_bary

        # # fmt: off
        # if wp.static("contact_force_hessian_ee" in VBD_DEBUG_PRINTING_OPTIONS):
        #     wp.printf(
        #         "    friction force:\n    %f %f %f,\n    friction hessian:\n    %f %f %f,\n    %f %f %f,\n    %f %f %f\n",
        #         friction_force[0], friction_force[1], friction_force[2], friction_hessian[0, 0], friction_hessian[0, 1], friction_hessian[0, 2], friction_hessian[1, 0], friction_hessian[1, 1], friction_hessian[1, 2], friction_hessian[2, 0], friction_hessian[2, 1], friction_hessian[2, 2],
        #     )
        # # fmt: on

        if v_order == 0:
            displacement = pos_prev[e1_v1] - e1_v1_pos
        elif v_order == 1:
            displacement = pos_prev[e1_v2] - e1_v2_pos
        elif v_order == 2:
            displacement = pos_prev[e2_v1] - e2_v1_pos
        else:
            displacement = pos_prev[e2_v2] - e2_v2_pos

        collision_normal_sign = wp.vec4(1.0, 1.0, -1.0, -1.0)
        if wp.dot(displacement, collision_normal * collision_normal_sign[v_order]) > 0:
            damping_hessian = (collision_damping / dt) * collision_hessian
            collision_hessian = collision_hessian + damping_hessian
            collision_force = collision_force + damping_hessian * displacement

        collision_force = collision_force + friction_force
        collision_hessian = collision_hessian + friction_hessian
    else:
        collision_force = wp.vec3(0.0, 0.0, 0.0)
        collision_hessian = wp.mat33(0.0, 0.0, 0.0, 0.0, 0.0, 0.0, 0.0, 0.0, 0.0)

    return collision_force, collision_hessian


@wp.func
def evaluate_edge_edge_contact_2_vertices(
    e1: int,
    e2: int,
    pos: wp.array(dtype=wp.vec3),
    pos_prev: wp.array(dtype=wp.vec3),
    edge_indices: wp.array(dtype=wp.int32, ndim=2),
    collision_radius: float,
    collision_stiffness: float,
    collision_damping: float,
    friction_coefficient: float,
    friction_epsilon: float,
    dt: float,
    edge_edge_parallel_epsilon: float,
):
    r"""
    Returns the edge-edge contact force and hessian, including the friction force.
    Args:
        v:
        v_order: \in {0, 1, 2, 3}, 0, 1 is vertex 0, 1 of e1, 2,3 is vertex 0, 1 of e2
        e0
        e1
        pos
        edge_indices
        collision_radius
        collision_stiffness
        dt
    """
    e1_v1 = edge_indices[e1, 2]
    e1_v2 = edge_indices[e1, 3]

    e1_v1_pos = pos[e1_v1]
    e1_v2_pos = pos[e1_v2]

    e2_v1 = edge_indices[e2, 2]
    e2_v2 = edge_indices[e2, 3]

    e2_v1_pos = pos[e2_v1]
    e2_v2_pos = pos[e2_v2]

    st = wp.closest_point_edge_edge(e1_v1_pos, e1_v2_pos, e2_v1_pos, e2_v2_pos, edge_edge_parallel_epsilon)
    s = st[0]
    t = st[1]
    e1_vec = e1_v2_pos - e1_v1_pos
    e2_vec = e2_v2_pos - e2_v1_pos
    c1 = e1_v1_pos + e1_vec * s
    c2 = e2_v1_pos + e2_vec * t

    # c1, c2, s, t = closest_point_edge_edge_2(e1_v1_pos, e1_v2_pos, e2_v1_pos, e2_v2_pos)

    diff = c1 - c2
    dis = st[2]
    collision_normal = diff / dis

    if dis < collision_radius:
        bs = wp.vec4(1.0 - s, s, -1.0 + t, -t)

        dEdD, d2E_dDdD = evaluate_self_contact_force_norm(dis, collision_radius, collision_stiffness)

        collision_force = -dEdD * collision_normal
        collision_hessian = d2E_dDdD * wp.outer(collision_normal, collision_normal)

        # friction
        c1_prev = pos_prev[e1_v1] + (pos_prev[e1_v2] - pos_prev[e1_v1]) * s
        c2_prev = pos_prev[e2_v1] + (pos_prev[e2_v2] - pos_prev[e2_v1]) * t

        dx = (c1 - c1_prev) - (c2 - c2_prev)
        axis_1, axis_2 = build_orthonormal_basis(collision_normal)

        T = mat32(
            axis_1[0],
            axis_2[0],
            axis_1[1],
            axis_2[1],
            axis_1[2],
            axis_2[2],
        )

        u = wp.transpose(T) * dx
        eps_U = friction_epsilon * dt

        # fmt: off
        if wp.static("contact_force_hessian_ee" in VBD_DEBUG_PRINTING_OPTIONS):
            wp.printf(
                "    collision force:\n    %f %f %f,\n    collision hessian:\n    %f %f %f,\n    %f %f %f,\n    %f %f %f\n",
                collision_force[0], collision_force[1], collision_force[2], collision_hessian[0, 0], collision_hessian[0, 1], collision_hessian[0, 2], collision_hessian[1, 0], collision_hessian[1, 1], collision_hessian[1, 2], collision_hessian[2, 0], collision_hessian[2, 1], collision_hessian[2, 2],
            )
        # fmt: on

        friction_force, friction_hessian = compute_friction(friction_coefficient, -dEdD, T, u, eps_U)

        # # fmt: off
        # if wp.static("contact_force_hessian_ee" in VBD_DEBUG_PRINTING_OPTIONS):
        #     wp.printf(
        #         "    friction force:\n    %f %f %f,\n    friction hessian:\n    %f %f %f,\n    %f %f %f,\n    %f %f %f\n",
        #         friction_force[0], friction_force[1], friction_force[2], friction_hessian[0, 0], friction_hessian[0, 1], friction_hessian[0, 2], friction_hessian[1, 0], friction_hessian[1, 1], friction_hessian[1, 2], friction_hessian[2, 0], friction_hessian[2, 1], friction_hessian[2, 2],
        #     )
        # # fmt: on

        displacement_0 = pos_prev[e1_v1] - e1_v1_pos
        displacement_1 = pos_prev[e1_v2] - e1_v2_pos

        collision_force_0 = collision_force * bs[0]
        collision_force_1 = collision_force * bs[1]

        collision_hessian_0 = collision_hessian * bs[0] * bs[0]
        collision_hessian_1 = collision_hessian * bs[1] * bs[1]

        collision_normal_sign = wp.vec4(1.0, 1.0, -1.0, -1.0)
        damping_force, damping_hessian = damp_collision(
            displacement_0,
            collision_normal * collision_normal_sign[0],
            collision_hessian_0,
            collision_damping,
            dt,
        )

        collision_force_0 += damping_force + bs[0] * friction_force
        collision_hessian_0 += damping_hessian + bs[0] * bs[0] * friction_hessian

        damping_force, damping_hessian = damp_collision(
            displacement_1,
            collision_normal * collision_normal_sign[1],
            collision_hessian_1,
            collision_damping,
            dt,
        )
        collision_force_1 += damping_force + bs[1] * friction_force
        collision_hessian_1 += damping_hessian + bs[1] * bs[1] * friction_hessian

        return True, collision_force_0, collision_force_1, collision_hessian_0, collision_hessian_1
    else:
        collision_force = wp.vec3(0.0, 0.0, 0.0)
        collision_hessian = wp.mat33(0.0, 0.0, 0.0, 0.0, 0.0, 0.0, 0.0, 0.0, 0.0)

        return False, collision_force, collision_force, collision_hessian, collision_hessian


@wp.func
def evaluate_vertex_triangle_collision_force_hessian(
    v: int,
    v_order: int,
    tri: int,
    pos: wp.array(dtype=wp.vec3),
    pos_prev: wp.array(dtype=wp.vec3),
    tri_indices: wp.array(dtype=wp.int32, ndim=2),
    collision_radius: float,
    collision_stiffness: float,
    collision_damping: float,
    friction_coefficient: float,
    friction_epsilon: float,
    dt: float,
):
    a = pos[tri_indices[tri, 0]]
    b = pos[tri_indices[tri, 1]]
    c = pos[tri_indices[tri, 2]]

    p = pos[v]

    closest_p, bary, feature_type = triangle_closest_point(a, b, c, p)

    diff = p - closest_p
    dis = wp.length(diff)
    collision_normal = diff / dis

    if dis < collision_radius:
        bs = wp.vec4(-bary[0], -bary[1], -bary[2], 1.0)
        v_bary = bs[v_order]

        dEdD, d2E_dDdD = evaluate_self_contact_force_norm(dis, collision_radius, collision_stiffness)

        collision_force = -dEdD * v_bary * collision_normal
        collision_hessian = d2E_dDdD * v_bary * v_bary * wp.outer(collision_normal, collision_normal)

        # friction force
        dx_v = p - pos_prev[v]

        closest_p_prev = (
            bary[0] * pos_prev[tri_indices[tri, 0]]
            + bary[1] * pos_prev[tri_indices[tri, 1]]
            + bary[2] * pos_prev[tri_indices[tri, 2]]
        )

        dx = dx_v - (closest_p - closest_p_prev)

        e0, e1 = build_orthonormal_basis(collision_normal)

        T = mat32(e0[0], e1[0], e0[1], e1[1], e0[2], e1[2])

        u = wp.transpose(T) * dx
        eps_U = friction_epsilon * dt

        friction_force, friction_hessian = compute_friction(friction_coefficient, -dEdD, T, u, eps_U)

        # fmt: off
        if wp.static("contact_force_hessian_vt" in VBD_DEBUG_PRINTING_OPTIONS):
            wp.printf(
                "v: %d dEdD: %f\nnormal force: %f %f %f\nfriction force: %f %f %f\n",
                v,
                dEdD,
                collision_force[0], collision_force[1], collision_force[2], friction_force[0], friction_force[1], friction_force[2],
            )
        # fmt: on

        if v_order == 0:
            displacement = pos_prev[tri_indices[tri, 0]] - a
        elif v_order == 1:
            displacement = pos_prev[tri_indices[tri, 1]] - b
        elif v_order == 2:
            displacement = pos_prev[tri_indices[tri, 2]] - c
        else:
            displacement = pos_prev[v] - p

        collision_normal_sign = wp.vec4(-1.0, -1.0, -1.0, 1.0)
        if wp.dot(displacement, collision_normal * collision_normal_sign[v_order]) > 0:
            damping_hessian = (collision_damping / dt) * collision_hessian
            collision_hessian = collision_hessian + damping_hessian
            collision_force = collision_force + damping_hessian * displacement

        collision_force = collision_force + v_bary * friction_force
        collision_hessian = collision_hessian + v_bary * v_bary * friction_hessian
    else:
        collision_force = wp.vec3(0.0, 0.0, 0.0)
        collision_hessian = wp.mat33(0.0, 0.0, 0.0, 0.0, 0.0, 0.0, 0.0, 0.0, 0.0)

    return collision_force, collision_hessian


@wp.func
def evaluate_vertex_triangle_collision_force_hessian_4_vertices(
    v: int,
    tri: int,
    pos: wp.array(dtype=wp.vec3),
    pos_prev: wp.array(dtype=wp.vec3),
    tri_indices: wp.array(dtype=wp.int32, ndim=2),
    collision_radius: float,
    collision_stiffness: float,
    collision_damping: float,
    friction_coefficient: float,
    friction_epsilon: float,
    dt: float,
):
    a = pos[tri_indices[tri, 0]]
    b = pos[tri_indices[tri, 1]]
    c = pos[tri_indices[tri, 2]]

    p = pos[v]

    closest_p, bary, feature_type = triangle_closest_point(a, b, c, p)

    diff = p - closest_p
    dis = wp.length(diff)
    collision_normal = diff / dis

    if dis < collision_radius:
        bs = wp.vec4(-bary[0], -bary[1], -bary[2], 1.0)

        dEdD, d2E_dDdD = evaluate_self_contact_force_norm(dis, collision_radius, collision_stiffness)

        collision_force = -dEdD * collision_normal
        collision_hessian = d2E_dDdD * wp.outer(collision_normal, collision_normal)

        # friction force
        dx_v = p - pos_prev[v]

        closest_p_prev = (
            bary[0] * pos_prev[tri_indices[tri, 0]]
            + bary[1] * pos_prev[tri_indices[tri, 1]]
            + bary[2] * pos_prev[tri_indices[tri, 2]]
        )

        dx = dx_v - (closest_p - closest_p_prev)

        e0, e1 = build_orthonormal_basis(collision_normal)

        T = mat32(e0[0], e1[0], e0[1], e1[1], e0[2], e1[2])

        u = wp.transpose(T) * dx
        eps_U = friction_epsilon * dt

        friction_force, friction_hessian = compute_friction(friction_coefficient, -dEdD, T, u, eps_U)

        # fmt: off
        if wp.static("contact_force_hessian_vt" in VBD_DEBUG_PRINTING_OPTIONS):
            wp.printf(
                "v: %d dEdD: %f\nnormal force: %f %f %f\nfriction force: %f %f %f\n",
                v,
                dEdD,
                collision_force[0], collision_force[1], collision_force[2], friction_force[0], friction_force[1],
                friction_force[2],
            )
        # fmt: on

        displacement_0 = pos_prev[tri_indices[tri, 0]] - a
        displacement_1 = pos_prev[tri_indices[tri, 1]] - b
        displacement_2 = pos_prev[tri_indices[tri, 2]] - c
        displacement_3 = pos_prev[v] - p

        collision_force_0 = collision_force * bs[0]
        collision_force_1 = collision_force * bs[1]
        collision_force_2 = collision_force * bs[2]
        collision_force_3 = collision_force * bs[3]

        collision_hessian_0 = collision_hessian * bs[0] * bs[0]
        collision_hessian_1 = collision_hessian * bs[1] * bs[1]
        collision_hessian_2 = collision_hessian * bs[2] * bs[2]
        collision_hessian_3 = collision_hessian * bs[3] * bs[3]

        collision_normal_sign = wp.vec4(-1.0, -1.0, -1.0, 1.0)
        damping_force, damping_hessian = damp_collision(
            displacement_0,
            collision_normal * collision_normal_sign[0],
            collision_hessian_0,
            collision_damping,
            dt,
        )

        collision_force_0 += damping_force + bs[0] * friction_force
        collision_hessian_0 += damping_hessian + bs[0] * bs[0] * friction_hessian

        damping_force, damping_hessian = damp_collision(
            displacement_1,
            collision_normal * collision_normal_sign[1],
            collision_hessian_1,
            collision_damping,
            dt,
        )
        collision_force_1 += damping_force + bs[1] * friction_force
        collision_hessian_1 += damping_hessian + bs[1] * bs[1] * friction_hessian

        damping_force, damping_hessian = damp_collision(
            displacement_2,
            collision_normal * collision_normal_sign[2],
            collision_hessian_2,
            collision_damping,
            dt,
        )
        collision_force_2 += damping_force + bs[2] * friction_force
        collision_hessian_2 += damping_hessian + bs[2] * bs[2] * friction_hessian

        damping_force, damping_hessian = damp_collision(
            displacement_3,
            collision_normal * collision_normal_sign[3],
            collision_hessian_3,
            collision_damping,
            dt,
        )
        collision_force_3 += damping_force + bs[3] * friction_force
        collision_hessian_3 += damping_hessian + bs[3] * bs[3] * friction_hessian
        return (
            True,
            collision_force_0,
            collision_force_1,
            collision_force_2,
            collision_force_3,
            collision_hessian_0,
            collision_hessian_1,
            collision_hessian_2,
            collision_hessian_3,
        )
    else:
        collision_force = wp.vec3(0.0, 0.0, 0.0)
        collision_hessian = wp.mat33(0.0, 0.0, 0.0, 0.0, 0.0, 0.0, 0.0, 0.0, 0.0)

        return (
            False,
            collision_force,
            collision_force,
            collision_force,
            collision_force,
            collision_hessian,
            collision_hessian,
            collision_hessian,
            collision_hessian,
        )


@wp.func
def compute_friction(mu: float, normal_contact_force: float, T: mat32, u: wp.vec2, eps_u: float):
    """
    Returns the 1D friction force and hessian.
    Args:
        mu: Friction coefficient.
        normal_contact_force: normal contact force.
        T: Transformation matrix (3x2 matrix).
        u: 2D displacement vector.
    """
    # Friction
    u_norm = wp.length(u)

    if u_norm > 0.0:
        # IPC friction
        if u_norm > eps_u:
            # constant stage
            f1_SF_over_x = 1.0 / u_norm
        else:
            # smooth transition
            f1_SF_over_x = (-u_norm / eps_u + 2.0) / eps_u

        force = -mu * normal_contact_force * T * (f1_SF_over_x * u)

        # Different from IPC, we treat the contact normal as constant
        # this significantly improves the stability
        hessian = mu * normal_contact_force * T * (f1_SF_over_x * wp.identity(2, float)) * wp.transpose(T)
    else:
        force = wp.vec3(0.0, 0.0, 0.0)
        hessian = wp.mat33(0.0, 0.0, 0.0, 0.0, 0.0, 0.0, 0.0, 0.0, 0.0)

    return force, hessian


@wp.kernel
def forward_step(
    dt: float,
    gravity: wp.vec3,
    prev_pos: wp.array(dtype=wp.vec3),
    pos: wp.array(dtype=wp.vec3),
    vel: wp.array(dtype=wp.vec3),
    inv_mass: wp.array(dtype=float),
    external_force: wp.array(dtype=wp.vec3),
    particle_flags: wp.array(dtype=wp.uint32),
    inertia: wp.array(dtype=wp.vec3),
):
    particle = wp.tid()

    prev_pos[particle] = pos[particle]
    if not particle_flags[particle] & PARTICLE_FLAG_ACTIVE:
        inertia[particle] = prev_pos[particle]
        return
    vel_new = vel[particle] + (gravity + external_force[particle] * inv_mass[particle]) * dt
    pos[particle] = pos[particle] + vel_new * dt
    inertia[particle] = pos[particle]


@wp.kernel
def forward_step_penetration_free(
    dt: float,
    gravity: wp.vec3,
    prev_pos: wp.array(dtype=wp.vec3),
    pos: wp.array(dtype=wp.vec3),
    vel: wp.array(dtype=wp.vec3),
    inv_mass: wp.array(dtype=float),
    external_force: wp.array(dtype=wp.vec3),
    particle_flags: wp.array(dtype=wp.uint32),
    pos_prev_collision_detection: wp.array(dtype=wp.vec3),
    particle_conservative_bounds: wp.array(dtype=float),
    inertia: wp.array(dtype=wp.vec3),
):
    particle_index = wp.tid()

    prev_pos[particle_index] = pos[particle_index]
    if not particle_flags[particle_index] & PARTICLE_FLAG_ACTIVE:
        inertia[particle_index] = prev_pos[particle_index]
        return
    vel_new = vel[particle_index] + (gravity + external_force[particle_index] * inv_mass[particle_index]) * dt
    pos_inertia = pos[particle_index] + vel_new * dt
    inertia[particle_index] = pos_inertia

    pos[particle_index] = apply_conservative_bound_truncation(
        particle_index, pos_inertia, pos_prev_collision_detection, particle_conservative_bounds
    )


@wp.kernel
def compute_particle_conservative_bound(
    # inputs
    conservative_bound_relaxation: float,
    collision_query_radius: float,
    adjacency: ForceElementAdjacencyInfo,
    collision_info: TriMeshCollisionInfo,
    # outputs
    particle_conservative_bounds: wp.array(dtype=float),
):
    particle_index = wp.tid()
    min_dist = wp.min(collision_query_radius, collision_info.vertex_colliding_triangles_min_dist[particle_index])

    # bound from neighbor triangles
    for i_adj_tri in range(
        get_vertex_num_adjacent_faces(
            adjacency,
            particle_index,
        )
    ):
        tri_index, vertex_order = get_vertex_adjacent_face_id_order(
            adjacency,
            particle_index,
            i_adj_tri,
        )
        min_dist = wp.min(min_dist, collision_info.triangle_colliding_vertices_min_dist[tri_index])

    # bound from neighbor edges
    for i_adj_edge in range(
        get_vertex_num_adjacent_edges(
            adjacency,
            particle_index,
        )
    ):
        nei_edge_index, vertex_order_on_edge = get_vertex_adjacent_edge_id_order(
            adjacency,
            particle_index,
            i_adj_edge,
        )
        # vertex is on the edge; otherwise it only effects the bending energy
        if vertex_order_on_edge == 2 or vertex_order_on_edge == 3:
            # collisions of neighbor edges
            min_dist = wp.min(min_dist, collision_info.edge_colliding_edges_min_dist[nei_edge_index])

    particle_conservative_bounds[particle_index] = conservative_bound_relaxation * min_dist


@wp.kernel
def validate_conservative_bound(
    pos: wp.array(dtype=wp.vec3),
    pos_prev_collision_detection: wp.array(dtype=wp.vec3),
    particle_conservative_bounds: wp.array(dtype=float),
):
    v_index = wp.tid()

    displacement = wp.length(pos[v_index] - pos_prev_collision_detection[v_index])

    if displacement > particle_conservative_bounds[v_index] * 1.01 and displacement > 1e-5:
        # wp.expect_eq(displacement <= particle_conservative_bounds[v_index] * 1.01, True)
        wp.printf(
            "Vertex %d has moved by %f exceeded the limit of %f\n",
            v_index,
            displacement,
            particle_conservative_bounds[v_index],
        )


@wp.func
def apply_conservative_bound_truncation(
    v_index: wp.int32,
    pos_new: wp.vec3,
    pos_prev_collision_detection: wp.array(dtype=wp.vec3),
    particle_conservative_bounds: wp.array(dtype=float),
):
    particle_pos_prev_collision_detection = pos_prev_collision_detection[v_index]
    accumulated_displacement = pos_new - particle_pos_prev_collision_detection
    conservative_bound = particle_conservative_bounds[v_index]

    accumulated_displacement_norm = wp.length(accumulated_displacement)
    if accumulated_displacement_norm > conservative_bound and conservative_bound > 1e-5:
        accumulated_displacement_norm_truncated = conservative_bound
        accumulated_displacement = accumulated_displacement * (
            accumulated_displacement_norm_truncated / accumulated_displacement_norm
        )

        return particle_pos_prev_collision_detection + accumulated_displacement
    else:
        return pos_new


@wp.kernel
<<<<<<< HEAD
def solve_trimesh_no_self_contact_tile(
=======
def VBD_solve_trimesh_no_self_contact_tile(
>>>>>>> 05ffd164
    dt: float,
    particle_ids_in_color: wp.array(dtype=wp.int32),
    prev_pos: wp.array(dtype=wp.vec3),
    pos: wp.array(dtype=wp.vec3),
    vel: wp.array(dtype=wp.vec3),
    mass: wp.array(dtype=float),
    inertia: wp.array(dtype=wp.vec3),
    particle_flags: wp.array(dtype=wp.uint32),
    tri_indices: wp.array(dtype=wp.int32, ndim=2),
    tri_poses: wp.array(dtype=wp.mat22),
    tri_materials: wp.array(dtype=float, ndim=2),
    tri_areas: wp.array(dtype=float),
    edge_indices: wp.array(dtype=wp.int32, ndim=2),
    edge_rest_angles: wp.array(dtype=float),
    edge_rest_length: wp.array(dtype=float),
    edge_bending_properties: wp.array(dtype=float, ndim=2),
    adjacency: ForceElementAdjacencyInfo,
    # contact info
    particle_forces: wp.array(dtype=wp.vec3),
    particle_hessians: wp.array(dtype=wp.mat33),
    # output
    pos_new: wp.array(dtype=wp.vec3),
):
    tid = wp.tid()
    block_idx = tid // TILE_SIZE_TRI_MESH_ELASTICITY_SOLVE
    thread_idx = tid % TILE_SIZE_TRI_MESH_ELASTICITY_SOLVE
    particle_index = particle_ids_in_color[block_idx]

    # wp.printf("block_idx %d thread_idx %d particle_index %d\n", block_idx, thread_idx, particle_index)

    if not particle_flags[particle_index] & PARTICLE_FLAG_ACTIVE:
        if thread_idx == 0:
            pos_new[particle_index] = pos[particle_index]
        return

    particle_pos = pos[particle_index]
    particle_prev_pos = prev_pos[particle_index]

    dt_sqr_reciprocal = 1.0 / (dt * dt)

    # # inertia force and hessian
    # f = mass[particle_index] * (inertia[particle_index] - pos[particle_index]) * (dt_sqr_reciprocal)
    # h = mass[particle_index] * dt_sqr_reciprocal * wp.identity(n=3, dtype=float)

    f = wp.vec3(0.0)
    h = wp.mat33(0.0)

    num_adj_faces = get_vertex_num_adjacent_faces(adjacency, particle_index)

    batch_counter = wp.int32(0)

    # loop through all the adjacent triangles using whole blcok
    while batch_counter + thread_idx < num_adj_faces:
        adj_tri_counter = thread_idx + batch_counter
        batch_counter += TILE_SIZE_TRI_MESH_ELASTICITY_SOLVE
        # elastic force and hessian
        tri_id, particle_order = get_vertex_adjacent_face_id_order(adjacency, particle_index, adj_tri_counter)

        f_tri, h_tri = evaluate_stvk_force_hessian(
            tri_id,
            particle_order,
            pos,
            tri_indices,
            tri_poses[tri_id],
            tri_areas[tri_id],
            tri_materials[tri_id, 0],
            tri_materials[tri_id, 1],
            tri_materials[tri_id, 2],
        )
        # compute damping
        k_d = tri_materials[tri_id, 2]
        h_d = h_tri * (k_d / dt)

        f_d = h_d * (particle_prev_pos - particle_pos)

        f += f_tri + f_d
        h += h_tri + h_d

        # wp.printf("particle: %d, thread_id: %d, f_total:\n %f %f %f,\n", particle_index, thread_idx, f_tri[0], f_tri[1], f_tri[2])

        # fmt: off
        if wp.static("elasticity_force_hessian" in VBD_DEBUG_PRINTING_OPTIONS):
            wp.printf(
                "particle: %d, i_adj_tri: %d, particle_order: %d, \nforce:\n %f %f %f, \nhessian:, \n%f %f %f, \n%f %f %f, \n%f %f %f\n",
                particle_index,
                thread_idx,
                particle_order,
                f[0], f[1], f[2], h[0, 0], h[0, 1], h[0, 2], h[1, 0], h[1, 1], h[1, 2], h[2, 0], h[2, 1], h[2, 2],
            )
            # fmt: on

    #
    batch_counter = wp.int32(0)
    num_adj_edges = get_vertex_num_adjacent_edges(adjacency, particle_index)
    while batch_counter + thread_idx < num_adj_edges:
        adj_edge_counter = batch_counter + thread_idx
        batch_counter += TILE_SIZE_TRI_MESH_ELASTICITY_SOLVE
        nei_edge_index, vertex_order_on_edge = get_vertex_adjacent_edge_id_order(
            adjacency, particle_index, adj_edge_counter
        )
        if edge_bending_properties[nei_edge_index, 0] != 0.0:
            f_edge, h_edge = evaluate_dihedral_angle_based_bending_force_hessian(
                nei_edge_index,
                vertex_order_on_edge,
                pos,
                prev_pos,
                edge_indices,
                edge_rest_angles,
                edge_rest_length,
                edge_bending_properties[nei_edge_index, 0],
                edge_bending_properties[nei_edge_index, 1],
                dt,
            )

            f += f_edge
            h += h_edge

    # wp.printf("particle: %d, thread_id: %d, f_total:\n %f %f %f,\n", particle_index, thread_idx, f[0], f[1], f[2])
    f_tile = wp.tile(f, preserve_type=True)
    h_tile = wp.tile(h, preserve_type=True)
    # wp.printf("f_tile shape: %d | h_tile shape: %d\n", f_tile.shape[0], h_tile.shape[0])

    f_total = wp.tile_reduce(wp.add, f_tile)[0]
    h_total = wp.tile_reduce(wp.add, h_tile)[0]

    if thread_idx == 0:
        # wp.printf(
        #     "particle: %d, f_total:\n %f %f %f,\n", particle_index, f_total[0], f_total[1], f_total[2])
        h_total = (
            h_total
            + mass[particle_index] * dt_sqr_reciprocal * wp.identity(n=3, dtype=float)
            + particle_hessians[particle_index]
        )
<<<<<<< HEAD
        if abs(wp.determinant(h)) > 1e-5:
            h_inv = wp.inverse(h_total)
            # wp.printf(
            #     "particle: %d, \nforce:\n %f %f %f, \nhessian:, \n%f %f %f, \n%f %f %f, \n%f %f %f\n",
            #     particle_index,
            #     f_total[0], f_total[1], f_total[2],
            #     h_total[0, 0], h_total[0, 1], h_total[0, 2], h_total[1, 0], h_total[1, 1], h_total[1, 2], h_total[2, 0], h_total[2, 1], h_total[2, 2],
            # )
            f_total = (
                f_total
                + mass[particle_index] * (inertia[particle_index] - pos[particle_index]) * (dt_sqr_reciprocal)
                + particle_forces[particle_index]
            )

            pos_new[particle_index] = particle_pos + h_inv * f_total


@wp.kernel
def solve_trimesh_no_self_contact(
=======

        h_inv = wp.inverse(h_total)
        # wp.printf(
        #     "particle: %d, \nforce:\n %f %f %f, \nhessian:, \n%f %f %f, \n%f %f %f, \n%f %f %f\n",
        #     particle_index,
        #     f_total[0], f_total[1], f_total[2],
        #     h_total[0, 0], h_total[0, 1], h_total[0, 2], h_total[1, 0], h_total[1, 1], h_total[1, 2], h_total[2, 0], h_total[2, 1], h_total[2, 2],
        # )
        f_total = (
            f_total
            + mass[particle_index] * (inertia[particle_index] - pos[particle_index]) * (dt_sqr_reciprocal)
            + particle_forces[particle_index]
        )

        pos_new[particle_index] = particle_pos + h_inv * f_total


@wp.kernel
def VBD_solve_trimesh_no_self_contact(
>>>>>>> 05ffd164
    dt: float,
    particle_ids_in_color: wp.array(dtype=wp.int32),
    prev_pos: wp.array(dtype=wp.vec3),
    pos: wp.array(dtype=wp.vec3),
    vel: wp.array(dtype=wp.vec3),
    mass: wp.array(dtype=float),
    inertia: wp.array(dtype=wp.vec3),
    particle_flags: wp.array(dtype=wp.uint32),
    tri_indices: wp.array(dtype=wp.int32, ndim=2),
    tri_poses: wp.array(dtype=wp.mat22),
    tri_materials: wp.array(dtype=float, ndim=2),
    tri_areas: wp.array(dtype=float),
    edge_indices: wp.array(dtype=wp.int32, ndim=2),
    edge_rest_angles: wp.array(dtype=float),
    edge_rest_length: wp.array(dtype=float),
    edge_bending_properties: wp.array(dtype=float, ndim=2),
    adjacency: ForceElementAdjacencyInfo,
    # contact info
    particle_forces: wp.array(dtype=wp.vec3),
    particle_hessians: wp.array(dtype=wp.mat33),
    # output
    pos_new: wp.array(dtype=wp.vec3),
):
    tid = wp.tid()

    particle_index = particle_ids_in_color[tid]

    if not particle_flags[particle_index] & PARTICLE_FLAG_ACTIVE:
        pos_new[particle_index] = pos[particle_index]
        return

    particle_pos = pos[particle_index]

    dt_sqr_reciprocal = 1.0 / (dt * dt)

    # inertia force and hessian
    f = mass[particle_index] * (inertia[particle_index] - pos[particle_index]) * (dt_sqr_reciprocal)
    h = mass[particle_index] * dt_sqr_reciprocal * wp.identity(n=3, dtype=float)

    # elastic force and hessian
    for i_adj_tri in range(get_vertex_num_adjacent_faces(adjacency, particle_index)):
        tri_id, particle_order = get_vertex_adjacent_face_id_order(adjacency, particle_index, i_adj_tri)

        # fmt: off
        if wp.static("connectivity" in VBD_DEBUG_PRINTING_OPTIONS):
            wp.printf(
                "particle: %d | num_adj_faces: %d | ",
                particle_index,
                get_vertex_num_adjacent_faces(particle_index, adjacency),
            )
            wp.printf("i_face: %d | face id: %d | v_order: %d | ", i_adj_tri, tri_id, particle_order)
            wp.printf(
                "face: %d %d %d\n",
                tri_indices[tri_id, 0],
                tri_indices[tri_id, 1],
                tri_indices[tri_id, 2],
            )
        # fmt: on

        f_tri, h_tri = evaluate_stvk_force_hessian(
            tri_id,
            particle_order,
            pos,
            tri_indices,
            tri_poses[tri_id],
            tri_areas[tri_id],
            tri_materials[tri_id, 0],
            tri_materials[tri_id, 1],
            tri_materials[tri_id, 2],
        )
        # compute damping
        k_d = tri_materials[tri_id, 2]
        h_d = h_tri * (k_d / dt)

        f_d = h_d * (prev_pos[particle_index] - pos[particle_index])

        f += f_tri + f_d
        h += h_tri + h_d

        # fmt: off
        if wp.static("elasticity_force_hessian" in VBD_DEBUG_PRINTING_OPTIONS):
            wp.printf(
                "particle: %d, i_adj_tri: %d, particle_order: %d, \nforce:\n %f %f %f, \nhessian:, \n%f %f %f, \n%f %f %f, \n%f %f %f\n",
                particle_index,
                i_adj_tri,
                particle_order,
                f[0], f[1], f[2], h[0, 0], h[0, 1], h[0, 2], h[1, 0], h[1, 1], h[1, 2], h[2, 0], h[2, 1], h[2, 2],
            )
        # fmt: on

    for i_adj_edge in range(get_vertex_num_adjacent_edges(adjacency, particle_index)):
        nei_edge_index, vertex_order_on_edge = get_vertex_adjacent_edge_id_order(adjacency, particle_index, i_adj_edge)
        f_edge, h_edge = evaluate_dihedral_angle_based_bending_force_hessian(
            nei_edge_index,
            vertex_order_on_edge,
            pos,
            prev_pos,
            edge_indices,
            edge_rest_angles,
            edge_rest_length,
            edge_bending_properties[nei_edge_index, 0],
            edge_bending_properties[nei_edge_index, 1],
            dt,
        )

        f += f_edge
        h += h_edge

    h += particle_hessians[particle_index]
    f += particle_forces[particle_index]

    if abs(wp.determinant(h)) > 1e-5:
        hInv = wp.inverse(h)
        pos_new[particle_index] = particle_pos + hInv * f


@wp.kernel
def copy_particle_positions_back(
    particle_ids_in_color: wp.array(dtype=wp.int32),
    pos: wp.array(dtype=wp.vec3),
    pos_new: wp.array(dtype=wp.vec3),
):
    tid = wp.tid()
    particle = particle_ids_in_color[tid]

    pos[particle] = pos_new[particle]


@wp.kernel
def update_velocity(
    dt: float, prev_pos: wp.array(dtype=wp.vec3), pos: wp.array(dtype=wp.vec3), vel: wp.array(dtype=wp.vec3)
):
    particle = wp.tid()
    vel[particle] = (pos[particle] - prev_pos[particle]) / dt


@wp.kernel
def convert_body_particle_contact_data_kernel(
    # inputs
    body_particle_contact_buffer_pre_alloc: int,
    soft_contact_particle: wp.array(dtype=int),
    contact_count: wp.array(dtype=int),
    contact_max: int,
    # outputs
    body_particle_contact_buffer: wp.array(dtype=int),
    body_particle_contact_count: wp.array(dtype=int),
):
    contact_index = wp.tid()
    count = min(contact_max, contact_count[0])
    if contact_index >= count:
        return

    particle_index = soft_contact_particle[contact_index]
    offset = particle_index * body_particle_contact_buffer_pre_alloc

    contact_counter = wp.atomic_add(body_particle_contact_count, particle_index, 1)
    if contact_counter < body_particle_contact_buffer_pre_alloc:
        body_particle_contact_buffer[offset + contact_counter] = contact_index


@wp.kernel
def accumulate_contact_force_and_hessian(
    # inputs
    dt: float,
    current_color: int,
    pos_prev: wp.array(dtype=wp.vec3),
    pos: wp.array(dtype=wp.vec3),
    particle_colors: wp.array(dtype=int),
    tri_indices: wp.array(dtype=wp.int32, ndim=2),
    edge_indices: wp.array(dtype=wp.int32, ndim=2),
    # self contact
    collision_info_array: wp.array(dtype=TriMeshCollisionInfo),
    collision_radius: float,
    soft_contact_ke: float,
    soft_contact_kd: float,
    friction_mu: float,
    friction_epsilon: float,
    edge_edge_parallel_epsilon: float,
    # body-particle contact
    particle_radius: wp.array(dtype=float),
    soft_contact_particle: wp.array(dtype=int),
    contact_count: wp.array(dtype=int),
    contact_max: int,
    shape_materials: ShapeMaterials,
    shape_body: wp.array(dtype=int),
    body_q: wp.array(dtype=wp.transform),
    body_q_prev: wp.array(dtype=wp.transform),
    body_qd: wp.array(dtype=wp.spatial_vector),
    body_com: wp.array(dtype=wp.vec3),
    contact_shape: wp.array(dtype=int),
    contact_body_pos: wp.array(dtype=wp.vec3),
    contact_body_vel: wp.array(dtype=wp.vec3),
    contact_normal: wp.array(dtype=wp.vec3),
    # outputs: particle force and hessian
    particle_forces: wp.array(dtype=wp.vec3),
    particle_hessians: wp.array(dtype=wp.mat33),
):
    t_id = wp.tid()
    collision_info = collision_info_array[0]

    primitive_id = t_id // NUM_THREADS_PER_COLLISION_PRIMITIVE
    t_id_current_primitive = t_id % NUM_THREADS_PER_COLLISION_PRIMITIVE

    # process edge-edge collisions
    if primitive_id < collision_info.edge_colliding_edges_buffer_sizes.shape[0]:
        e1_idx = primitive_id

        collision_buffer_counter = t_id_current_primitive
        collision_buffer_offset = collision_info.edge_colliding_edges_offsets[primitive_id]
        while collision_buffer_counter < collision_info.edge_colliding_edges_buffer_sizes[primitive_id]:
            e2_idx = collision_info.edge_colliding_edges[2 * (collision_buffer_offset + collision_buffer_counter) + 1]

            if e1_idx != -1 and e2_idx != -1:
                e1_v1 = edge_indices[e1_idx, 2]
                e1_v2 = edge_indices[e1_idx, 3]

                c_e1_v1 = particle_colors[e1_v1]
                c_e1_v2 = particle_colors[e1_v2]
                if c_e1_v1 == current_color or c_e1_v2 == current_color:
                    has_contact, collision_force_0, collision_force_1, collision_hessian_0, collision_hessian_1 = (
                        evaluate_edge_edge_contact_2_vertices(
                            e1_idx,
                            e2_idx,
                            pos,
                            pos_prev,
                            edge_indices,
                            collision_radius,
                            soft_contact_ke,
                            soft_contact_kd,
                            friction_mu,
                            friction_epsilon,
                            dt,
                            edge_edge_parallel_epsilon,
                        )
                    )

                    if has_contact:
                        # here we only handle the e1 side, because e2 will also detection this contact and add force and hessian on its own
                        if c_e1_v1 == current_color:
                            wp.atomic_add(particle_forces, e1_v1, collision_force_0)
                            wp.atomic_add(particle_hessians, e1_v1, collision_hessian_0)
                        if c_e1_v2 == current_color:
                            wp.atomic_add(particle_forces, e1_v2, collision_force_1)
                            wp.atomic_add(particle_hessians, e1_v2, collision_hessian_1)
            collision_buffer_counter += NUM_THREADS_PER_COLLISION_PRIMITIVE

    # process vertex-triangle collisions
    if primitive_id < collision_info.vertex_colliding_triangles_buffer_sizes.shape[0]:
        particle_idx = primitive_id
        collision_buffer_counter = t_id_current_primitive
        collision_buffer_offset = collision_info.vertex_colliding_triangles_offsets[primitive_id]
        while collision_buffer_counter < collision_info.vertex_colliding_triangles_buffer_sizes[primitive_id]:
            tri_idx = collision_info.vertex_colliding_triangles[
                (collision_buffer_offset + collision_buffer_counter) * 2 + 1
            ]

            if particle_idx != -1 and tri_idx != -1:
                tri_a = tri_indices[tri_idx, 0]
                tri_b = tri_indices[tri_idx, 1]
                tri_c = tri_indices[tri_idx, 2]

                c_v = particle_colors[particle_idx]
                c_tri_a = particle_colors[tri_a]
                c_tri_b = particle_colors[tri_b]
                c_tri_c = particle_colors[tri_c]

                if (
                    c_v == current_color
                    or c_tri_a == current_color
                    or c_tri_b == current_color
                    or c_tri_c == current_color
                ):
                    (
                        has_contact,
                        collision_force_0,
                        collision_force_1,
                        collision_force_2,
                        collision_force_3,
                        collision_hessian_0,
                        collision_hessian_1,
                        collision_hessian_2,
                        collision_hessian_3,
                    ) = evaluate_vertex_triangle_collision_force_hessian_4_vertices(
                        particle_idx,
                        tri_idx,
                        pos,
                        pos_prev,
                        tri_indices,
                        collision_radius,
                        soft_contact_ke,
                        soft_contact_kd,
                        friction_mu,
                        friction_epsilon,
                        dt,
                    )

                    if has_contact:
                        # particle
                        if c_v == current_color:
                            wp.atomic_add(particle_forces, particle_idx, collision_force_3)
                            wp.atomic_add(particle_hessians, particle_idx, collision_hessian_3)

                        # tri_a
                        if c_tri_a == current_color:
                            wp.atomic_add(particle_forces, tri_a, collision_force_0)
                            wp.atomic_add(particle_hessians, tri_a, collision_hessian_0)

                        # tri_b
                        if c_tri_b == current_color:
                            wp.atomic_add(particle_forces, tri_b, collision_force_1)
                            wp.atomic_add(particle_hessians, tri_b, collision_hessian_1)

                        # tri_c
                        if c_tri_c == current_color:
                            wp.atomic_add(particle_forces, tri_c, collision_force_2)
                            wp.atomic_add(particle_hessians, tri_c, collision_hessian_2)
            collision_buffer_counter += NUM_THREADS_PER_COLLISION_PRIMITIVE

    particle_body_contact_count = min(contact_max, contact_count[0])

    if t_id < particle_body_contact_count:
        particle_idx = soft_contact_particle[t_id]

        if particle_colors[particle_idx] == current_color:
            body_contact_force, body_contact_hessian = evaluate_body_particle_contact(
                particle_idx,
                pos[particle_idx],
                pos_prev[particle_idx],
                t_id,
                soft_contact_ke,
                soft_contact_kd,
                friction_mu,
                friction_epsilon,
                particle_radius,
                shape_materials,
                shape_body,
                body_q,
                body_q_prev,
                body_qd,
                body_com,
                contact_shape,
                contact_body_pos,
                contact_body_vel,
                contact_normal,
                dt,
            )
            wp.atomic_add(particle_forces, particle_idx, body_contact_force)
            wp.atomic_add(particle_hessians, particle_idx, body_contact_hessian)


@wp.kernel
def accumulate_contact_force_and_hessian_no_self_contact(
    # inputs
    dt: float,
    current_color: int,
    pos_prev: wp.array(dtype=wp.vec3),
    pos: wp.array(dtype=wp.vec3),
    particle_colors: wp.array(dtype=int),
    # body-particle contact
    soft_contact_ke: float,
    soft_contact_kd: float,
    friction_mu: float,
    friction_epsilon: float,
    particle_radius: wp.array(dtype=float),
    soft_contact_particle: wp.array(dtype=int),
    contact_count: wp.array(dtype=int),
    contact_max: int,
    shape_materials: ShapeMaterials,
    shape_body: wp.array(dtype=int),
    body_q: wp.array(dtype=wp.transform),
    body_q_prev: wp.array(dtype=wp.transform),
    body_qd: wp.array(dtype=wp.spatial_vector),
    body_com: wp.array(dtype=wp.vec3),
    contact_shape: wp.array(dtype=int),
    contact_body_pos: wp.array(dtype=wp.vec3),
    contact_body_vel: wp.array(dtype=wp.vec3),
    contact_normal: wp.array(dtype=wp.vec3),
    # outputs: particle force and hessian
    particle_forces: wp.array(dtype=wp.vec3),
    particle_hessians: wp.array(dtype=wp.mat33),
):
    t_id = wp.tid()

    particle_body_contact_count = min(contact_max, contact_count[0])

    if t_id < particle_body_contact_count:
        particle_idx = soft_contact_particle[t_id]

        if particle_colors[particle_idx] == current_color:
            body_contact_force, body_contact_hessian = evaluate_body_particle_contact(
                particle_idx,
                pos[particle_idx],
                pos_prev[particle_idx],
                t_id,
                soft_contact_ke,
                soft_contact_kd,
                friction_mu,
                friction_epsilon,
                particle_radius,
                shape_materials,
                shape_body,
                body_q,
                body_q_prev,
                body_qd,
                body_com,
                contact_shape,
                contact_body_pos,
                contact_body_vel,
                contact_normal,
                dt,
            )
            wp.atomic_add(particle_forces, particle_idx, body_contact_force)
            wp.atomic_add(particle_hessians, particle_idx, body_contact_hessian)


@wp.kernel
def VBD_solve_trimesh_with_self_contact_penetration_free(
    dt: float,
    particle_ids_in_color: wp.array(dtype=wp.int32),
    pos_prev: wp.array(dtype=wp.vec3),
    pos: wp.array(dtype=wp.vec3),
    vel: wp.array(dtype=wp.vec3),
    mass: wp.array(dtype=float),
    inertia: wp.array(dtype=wp.vec3),
    particle_flags: wp.array(dtype=wp.uint32),
    tri_indices: wp.array(dtype=wp.int32, ndim=2),
    tri_poses: wp.array(dtype=wp.mat22),
    tri_materials: wp.array(dtype=float, ndim=2),
    tri_areas: wp.array(dtype=float),
    edge_indices: wp.array(dtype=wp.int32, ndim=2),
    edge_rest_angles: wp.array(dtype=float),
    edge_rest_length: wp.array(dtype=float),
    edge_bending_properties: wp.array(dtype=float, ndim=2),
    adjacency: ForceElementAdjacencyInfo,
    particle_forces: wp.array(dtype=wp.vec3),
    particle_hessians: wp.array(dtype=wp.mat33),
    pos_prev_collision_detection: wp.array(dtype=wp.vec3),
    particle_conservative_bounds: wp.array(dtype=float),
    # output
    pos_new: wp.array(dtype=wp.vec3),
):
    t_id = wp.tid()

    particle_index = particle_ids_in_color[t_id]
    particle_pos = pos[particle_index]
    particle_prev_pos = pos_prev[particle_index]

    if not particle_flags[particle_index] & PARTICLE_FLAG_ACTIVE:
        pos_new[particle_index] = particle_pos
        return

    dt_sqr_reciprocal = 1.0 / (dt * dt)

    # inertia force and hessian
    f = mass[particle_index] * (inertia[particle_index] - pos[particle_index]) * (dt_sqr_reciprocal)
    h = mass[particle_index] * dt_sqr_reciprocal * wp.identity(n=3, dtype=float)

    # fmt: off
    if wp.static("inertia_force_hessian" in VBD_DEBUG_PRINTING_OPTIONS):
        wp.printf(
            "particle: %d after accumulate inertia\nforce:\n %f %f %f, \nhessian:, \n%f %f %f, \n%f %f %f, \n%f %f %f\n",
            particle_index,
            f[0], f[1], f[2], h[0, 0], h[0, 1], h[0, 2], h[1, 0], h[1, 1], h[1, 2], h[2, 0], h[2, 1], h[2, 2],
        )

    # elastic force and hessian
    for i_adj_tri in range(get_vertex_num_adjacent_faces(adjacency, particle_index)):
        tri_index, vertex_order = get_vertex_adjacent_face_id_order(adjacency, particle_index, i_adj_tri)

        # fmt: off
        if wp.static("connectivity" in VBD_DEBUG_PRINTING_OPTIONS):
            wp.printf(
                "particle: %d | num_adj_faces: %d | ",
                particle_index,
                get_vertex_num_adjacent_faces(particle_index, adjacency),
            )
            wp.printf("i_face: %d | face id: %d | v_order: %d | ", i_adj_tri, tri_index, vertex_order)
            wp.printf(
                "face: %d %d %d\n",
                tri_indices[tri_index, 0],
                tri_indices[tri_index, 1],
                tri_indices[tri_index, 2],
            )
        # fmt: on

        f_tri, h_tri = evaluate_stvk_force_hessian(
            tri_index,
            vertex_order,
            pos,
            tri_indices,
            tri_poses[tri_index],
            tri_areas[tri_index],
            tri_materials[tri_index, 0],
            tri_materials[tri_index, 1],
            tri_materials[tri_index, 2],
        )
        # compute damping
        k_d = tri_materials[tri_index, 2]
        h_d = h_tri * (k_d / dt)

        f_d = h_d * (particle_prev_pos - particle_pos)

        f = f + f_tri + f_d
        h = h + h_tri + h_d


    for i_adj_edge in range(get_vertex_num_adjacent_edges(adjacency, particle_index)):
        nei_edge_index, vertex_order_on_edge = get_vertex_adjacent_edge_id_order(adjacency, particle_index, i_adj_edge)
        # vertex is on the edge; otherwise it only effects the bending energy n
        if edge_bending_properties[nei_edge_index, 0] != 0:
            f_edge, h_edge = evaluate_dihedral_angle_based_bending_force_hessian(
                nei_edge_index, vertex_order_on_edge, pos, pos_prev, edge_indices, edge_rest_angles, edge_rest_length,
                edge_bending_properties[nei_edge_index, 0], edge_bending_properties[nei_edge_index, 1], dt
            )

            f = f + f_edge
            h = h + h_edge

    # fmt: off
    if wp.static("overall_force_hessian" in VBD_DEBUG_PRINTING_OPTIONS):
        wp.printf(
            "vertex: %d final\noverall force:\n %f %f %f, \noverall hessian:, \n%f %f %f, \n%f %f %f, \n%f %f %f\n",
            particle_index,
            f[0], f[1], f[2], h[0, 0], h[0, 1], h[0, 2], h[1, 0], h[1, 1], h[1, 2], h[2, 0], h[2, 1], h[2, 2],
        )

    # # fmt: on
    h = h + particle_hessians[particle_index]
    f = f + particle_forces[particle_index]
    if abs(wp.determinant(h)) > 1e-5:

        h_inv = wp.inverse(h)
        particle_pos_new = pos[particle_index] + h_inv * f

        pos_new[particle_index] = apply_conservative_bound_truncation(
            particle_index, particle_pos_new, pos_prev_collision_detection, particle_conservative_bounds
        )


@wp.kernel
<<<<<<< HEAD
def solve_trimesh_with_self_contact_penetration_free_tile(
=======
def VBD_solve_trimesh_with_self_contact_penetration_free_tile(
>>>>>>> 05ffd164
    dt: float,
    particle_ids_in_color: wp.array(dtype=wp.int32),
    pos_prev: wp.array(dtype=wp.vec3),
    pos: wp.array(dtype=wp.vec3),
    vel: wp.array(dtype=wp.vec3),
    mass: wp.array(dtype=float),
    inertia: wp.array(dtype=wp.vec3),
    particle_flags: wp.array(dtype=wp.uint32),
    tri_indices: wp.array(dtype=wp.int32, ndim=2),
    tri_poses: wp.array(dtype=wp.mat22),
    tri_materials: wp.array(dtype=float, ndim=2),
    tri_areas: wp.array(dtype=float),
    edge_indices: wp.array(dtype=wp.int32, ndim=2),
    edge_rest_angles: wp.array(dtype=float),
    edge_rest_length: wp.array(dtype=float),
    edge_bending_properties: wp.array(dtype=float, ndim=2),
    adjacency: ForceElementAdjacencyInfo,
    particle_forces: wp.array(dtype=wp.vec3),
    particle_hessians: wp.array(dtype=wp.mat33),
    pos_prev_collision_detection: wp.array(dtype=wp.vec3),
    particle_conservative_bounds: wp.array(dtype=float),
    # output
    pos_new: wp.array(dtype=wp.vec3),
):
    tid = wp.tid()
    block_idx = tid // TILE_SIZE_TRI_MESH_ELASTICITY_SOLVE
    thread_idx = tid % TILE_SIZE_TRI_MESH_ELASTICITY_SOLVE
    particle_index = particle_ids_in_color[block_idx]

    if not particle_flags[particle_index] & PARTICLE_FLAG_ACTIVE:
        if thread_idx == 0:
            pos_new[particle_index] = pos[particle_index]
        return

    particle_pos = pos[particle_index]
    particle_prev_pos = pos_prev[particle_index]

    dt_sqr_reciprocal = 1.0 / (dt * dt)

    # elastic force and hessian
    num_adj_faces = get_vertex_num_adjacent_faces(adjacency, particle_index)

    f = wp.vec3(0.0)
    h = wp.mat33(0.0)

    batch_counter = wp.int32(0)

    # loop through all the adjacent triangles using whole blcok
    while batch_counter + thread_idx < num_adj_faces:
        adj_tri_counter = thread_idx + batch_counter
        batch_counter += TILE_SIZE_TRI_MESH_ELASTICITY_SOLVE
        # elastic force and hessian
        tri_index, vertex_order = get_vertex_adjacent_face_id_order(adjacency, particle_index, adj_tri_counter)

        # fmt: off
        if wp.static("connectivity" in VBD_DEBUG_PRINTING_OPTIONS):
            wp.printf(
                "particle: %d | num_adj_faces: %d | ",
                particle_index,
                get_vertex_num_adjacent_faces(particle_index, adjacency),
            )
            wp.printf("i_face: %d | face id: %d | v_order: %d | ", adj_tri_counter, tri_index, vertex_order)
            wp.printf(
                "face: %d %d %d\n",
                tri_indices[tri_index, 0],
                tri_indices[tri_index, 1],
                tri_indices[tri_index, 2],
            )
        # fmt: on

        f_tri, h_tri = evaluate_stvk_force_hessian(
            tri_index,
            vertex_order,
            pos,
            tri_indices,
            tri_poses[tri_index],
            tri_areas[tri_index],
            tri_materials[tri_index, 0],
            tri_materials[tri_index, 1],
            tri_materials[tri_index, 2],
        )
        # compute damping
        k_d = tri_materials[tri_index, 2]
        h_d = h_tri * (k_d / dt)

        f_d = h_d * (particle_prev_pos - particle_pos)

        f += f_tri + f_d
        h += h_tri + h_d

    batch_counter = wp.int32(0)
    num_adj_edges = get_vertex_num_adjacent_edges(adjacency, particle_index)
    while batch_counter + thread_idx < num_adj_edges:
        adj_edge_counter = batch_counter + thread_idx
        batch_counter += TILE_SIZE_TRI_MESH_ELASTICITY_SOLVE
        nei_edge_index, vertex_order_on_edge = get_vertex_adjacent_edge_id_order(
            adjacency, particle_index, adj_edge_counter
        )
        if edge_bending_properties[nei_edge_index, 0] != 0:
            f_edge, h_edge = evaluate_dihedral_angle_based_bending_force_hessian(
                nei_edge_index,
                vertex_order_on_edge,
                pos,
                pos_prev,
                edge_indices,
                edge_rest_angles,
                edge_rest_length,
                edge_bending_properties[nei_edge_index, 0],
                edge_bending_properties[nei_edge_index, 1],
                dt,
            )

            f += f_edge
            h += h_edge

    # wp.printf("particle: %d, thread_id: %d, f_total:\n %f %f %f,\n", particle_index, thread_idx, f[0], f[1], f[2])
    f_tile = wp.tile(f, preserve_type=True)
    h_tile = wp.tile(h, preserve_type=True)
    # wp.printf("f_tile shape: %d | h_tile shape: %d\n", f_tile.shape[0], h_tile.shape[0])

    f_total = wp.tile_reduce(wp.add, f_tile)[0]
    h_total = wp.tile_reduce(wp.add, h_tile)[0]

    if thread_idx == 0:
        # wp.printf(
        #     "particle: %d, f_total:\n %f %f %f,\n", particle_index, f_total[0], f_total[1], f_total[2])
        h_total = (
            h_total
            + mass[particle_index] * dt_sqr_reciprocal * wp.identity(n=3, dtype=float)
            + particle_hessians[particle_index]
        )

        h_inv = wp.inverse(h_total)
        # wp.printf(
        #     "particle: %d, \nforce:\n %f %f %f, \nhessian:, \n%f %f %f, \n%f %f %f, \n%f %f %f\n",
        #     particle_index,
        #     f_total[0], f_total[1], f_total[2],
        #     h_total[0, 0], h_total[0, 1], h_total[0, 2], h_total[1, 0], h_total[1, 1], h_total[1, 2], h_total[2, 0], h_total[2, 1], h_total[2, 2],
        # )
        f_total = (
            f_total
            + mass[particle_index] * (inertia[particle_index] - pos[particle_index]) * (dt_sqr_reciprocal)
            + particle_forces[particle_index]
        )
        particle_pos_new = particle_pos + h_inv * f_total

        pos_new[particle_index] = apply_conservative_bound_truncation(
            particle_index, particle_pos_new, pos_prev_collision_detection, particle_conservative_bounds
        )


class VBDSolver(SolverBase):
    """An implicit solver using Vertex Block Descent (VBD) for cloth simulation.

    References:
        - Anka He Chen, Ziheng Liu, Yin Yang, and Cem Yuksel. 2024. Vertex Block Descent. ACM Trans. Graph. 43, 4, Article 116 (July 2024), 16 pages.
          https://doi.org/10.1145/3658179

    Note:
        `VBDSolver` requires particle coloring information through :attr:`newton.Model.particle_color_groups`.
        You may call :meth:`newton.ModelBuilder.color` to color particles or use :meth:`newton.ModelBuilder.set_coloring`
        to provide you own particle coloring.

    Example
    -------

    .. code-block:: python

        # color particles
        builder.color()
        # or you can use your custom coloring
        builder.set_coloring(user_provided_particle_coloring)

        model = builder.finalize()

        solver = newton.solvers.VBDSolver(model)

        # simulation loop
        for i in range(100):
            solver.step(state_in, state_out, control, contacts, dt)
            state_in, state_out = state_out, state_in
    """

    def __init__(
        self,
        model: Model,
        iterations: int = 10,
        handle_self_contact: bool = False,
        self_contact_radius: float = 0.2,
        self_contact_margin: float = 0.2,
        integrate_with_external_rigid_solver: bool = False,
        penetration_free_conservative_bound_relaxation: float = 0.42,
        friction_epsilon: float = 1e-2,
        vertex_collision_buffer_pre_alloc: int = 32,
        edge_collision_buffer_pre_alloc: int = 64,
        collision_detection_interval: int = 0,
        edge_edge_parallel_epsilon: float = 1e-5,
        tiled_solve=True,
    ):
        """
        Args:
            model: The `Model` object used to initialize the integrator. Must be identical to the `Model` object passed
                to the `step` function.
            iterations: Number of VBD iterations per step.
            handle_self_contact: whether to self-contact.
            self_contact_radius: The radius used for self-contact detection. This is the distance at which vertex-triangle
                pairs and edge-edge pairs will start to interact with each other.
            self_contact_margin: The margin used for self-contact detection. This is the distance at which vertex-triangle
                pairs and edge-edge will be considered in contact generation. It should be larger than `self_contact_radius`
                to avoid missing contacts.
            integrate_with_external_rigid_solver: an indicator of coupled rigid body - cloth simulation.  When set to
                `True`, the solver assumes the rigid body solve is handled  externally.
            penetration_free_conservative_bound_relaxation: Relaxation factor for conservative penetration-free projection.
            friction_epsilon: Threshold to smooth small relative velocities in friction computation.
            vertex_collision_buffer_pre_alloc: Preallocation size for each vertex's vertex-triangle collision buffer.
            edge_collision_buffer_pre_alloc: Preallocation size for edge's edge-edge collision buffer.
            edge_edge_parallel_epsilon: Threshold to detect near-parallel edges in edge-edge collision handling.
            collision_detection_interval: Controls how frequently collision detection is applied during the simulation.
                If set to a value < 0, collision detection is only performed once before the initialization step.
                If set to 0, collision detection is applied twice: once before and once immediately after initialization.
                If set to a value `k` >= 1, collision detection is applied before every `k` VBD iterations.
<<<<<<< HEAD
            tiled_solve: whether to accelerate the solver using tile API. Only effective if the model.device is CUDA.
=======
            tiled_solve: whether to accelerate the solver using tile API
>>>>>>> 05ffd164
        Note:
            - The `integrate_with_external_rigid_solver` argument is an indicator of one-way coupling between rigid body
              and soft body solvers. If set to True, the rigid states should be integrated externally, with `state_in`
              passed to `step` function representing the previous rigid state and `state_out` representing the current one. Frictional forces are
              computed accordingly.
            - vertex_collision_buffer_pre_alloc` and `edge_collision_buffer_pre_alloc` are fixed and will not be
              dynamically resized during runtime.
              Setting them too small may result in undetected collisions.
              Setting them excessively large may increase memory usage and degrade performance.

        """
        super().__init__(model)
        self.iterations = iterations
        self.integrate_with_external_rigid_solver = integrate_with_external_rigid_solver
        self.collision_detection_interval = collision_detection_interval

        # add new attributes for VBD solve
        self.particle_q_prev = wp.zeros_like(model.particle_q, device=self.device)
        self.inertia = wp.zeros_like(model.particle_q, device=self.device)

        self.adjacency = self.compute_force_element_adjacency(model).to(self.device)

        self.body_particle_contact_count = wp.zeros((model.particle_count,), dtype=wp.int32, device=self.device)

        self.handle_self_contact = handle_self_contact
        self.self_contact_radius = self_contact_radius
        self.self_contact_margin = self_contact_margin

<<<<<<< HEAD
        if model.device.is_cpu and tiled_solve:
            wp.utils.warn("Tiled solve requires model.device='cuda'. Tiled solve is disabled.")

        self.tiled_solve = tiled_solve and model.device.is_cuda
=======
        self.tiled_solve = tiled_solve
>>>>>>> 05ffd164

        soft_contact_max = model.shape_count * model.particle_count
        if handle_self_contact:
            if self_contact_margin < self_contact_radius:
                raise ValueError(
                    "self_contact_margin is smaller than self_contact_radius, this will result in missing contacts and cause instability.\n"
                    "It is advisable to make self_contact_margin 1.5-2 times larger than self_contact_radius."
                )

            self.conservative_bound_relaxation = penetration_free_conservative_bound_relaxation
            self.pos_prev_collision_detection = wp.zeros_like(model.particle_q, device=self.device)
            self.particle_conservative_bounds = wp.full((model.particle_count,), dtype=float, device=self.device)

            self.trimesh_collision_detector = TriMeshCollisionDetector(
                self.model,
                vertex_collision_buffer_pre_alloc=vertex_collision_buffer_pre_alloc,
                edge_collision_buffer_pre_alloc=edge_collision_buffer_pre_alloc,
                edge_edge_parallel_epsilon=edge_edge_parallel_epsilon,
            )

            self.trimesh_collision_info = wp.array(
                [self.trimesh_collision_detector.collision_info], dtype=TriMeshCollisionInfo, device=self.device
            )

            self.collision_evaluation_kernel_launch_size = max(
                self.model.particle_count * NUM_THREADS_PER_COLLISION_PRIMITIVE,
                self.model.edge_count * NUM_THREADS_PER_COLLISION_PRIMITIVE,
                soft_contact_max,
            )
        else:
            self.collision_evaluation_kernel_launch_size = soft_contact_max

        # spaces for particle force and hessian
        self.particle_forces = wp.zeros(self.model.particle_count, dtype=wp.vec3, device=self.device)
        self.particle_hessians = wp.zeros(self.model.particle_count, dtype=wp.mat33, device=self.device)

        self.friction_epsilon = friction_epsilon

        if len(self.model.particle_color_groups) == 0:
            raise ValueError(
                "model.particle_color_groups is empty! When using the VBDSolver you must call ModelBuilder.color() "
                "or ModelBuilder.set_coloring() before calling ModelBuilder.finalize()."
            )

        # tests
        # wp.launch(kernel=_test_compute_force_element_adjacency,
        #           inputs=[self.adjacency, model.edge_indices, model.tri_indices],
        #           dim=1, device=self.device)

    def compute_force_element_adjacency(self, model):
        adjacency = ForceElementAdjacencyInfo()
        edges_array = model.edge_indices.to("cpu")

        with wp.ScopedDevice("cpu"):
            if edges_array.size:
                # build vertex-edge adjacency data
                num_vertex_adjacent_edges = wp.zeros(shape=(self.model.particle_count,), dtype=wp.int32)

                wp.launch(
                    kernel=self.count_num_adjacent_edges,
                    inputs=[edges_array, num_vertex_adjacent_edges],
                    dim=1,
                )

                num_vertex_adjacent_edges = num_vertex_adjacent_edges.numpy()
                vertex_adjacent_edges_offsets = np.empty(shape=(self.model.particle_count + 1,), dtype=wp.int32)
                vertex_adjacent_edges_offsets[1:] = np.cumsum(2 * num_vertex_adjacent_edges)[:]
                vertex_adjacent_edges_offsets[0] = 0
                adjacency.v_adj_edges_offsets = wp.array(vertex_adjacent_edges_offsets, dtype=wp.int32)

                # temporal variables to record how much adjacent edges has been filled to each vertex
                vertex_adjacent_edges_fill_count = wp.zeros(shape=(self.model.particle_count,), dtype=wp.int32)

                edge_adjacency_array_size = 2 * num_vertex_adjacent_edges.sum()
                # vertex order: o0: 0, o1: 1, v0: 2, v1: 3,
                adjacency.v_adj_edges = wp.empty(shape=(edge_adjacency_array_size,), dtype=wp.int32)

                wp.launch(
                    kernel=self.fill_adjacent_edges,
                    inputs=[
                        edges_array,
                        adjacency.v_adj_edges_offsets,
                        vertex_adjacent_edges_fill_count,
                        adjacency.v_adj_edges,
                    ],
                    dim=1,
                )
            else:
                adjacency.v_adj_edges_offsets = wp.empty(shape=(0,), dtype=wp.int32)
                adjacency.v_adj_edges = wp.empty(shape=(0,), dtype=wp.int32)

            # compute adjacent triangles

            # count number of adjacent faces for each vertex
            face_indices = model.tri_indices.to("cpu")
            num_vertex_adjacent_faces = wp.zeros(shape=(self.model.particle_count,), dtype=wp.int32)
            wp.launch(kernel=self.count_num_adjacent_faces, inputs=[face_indices, num_vertex_adjacent_faces], dim=1)

            # preallocate memory based on counting results
            num_vertex_adjacent_faces = num_vertex_adjacent_faces.numpy()
            vertex_adjacent_faces_offsets = np.empty(shape=(self.model.particle_count + 1,), dtype=wp.int32)
            vertex_adjacent_faces_offsets[1:] = np.cumsum(2 * num_vertex_adjacent_faces)[:]
            vertex_adjacent_faces_offsets[0] = 0
            adjacency.v_adj_faces_offsets = wp.array(vertex_adjacent_faces_offsets, dtype=wp.int32)

            vertex_adjacent_faces_fill_count = wp.zeros(shape=(self.model.particle_count,), dtype=wp.int32)

            face_adjacency_array_size = 2 * num_vertex_adjacent_faces.sum()
            # (face, vertex_order) * num_adj_faces * num_particles
            # vertex order: v0: 0, v1: 1, o0: 2, v2: 3
            adjacency.v_adj_faces = wp.empty(shape=(face_adjacency_array_size,), dtype=wp.int32)

            wp.launch(
                kernel=self.fill_adjacent_faces,
                inputs=[
                    face_indices,
                    adjacency.v_adj_faces_offsets,
                    vertex_adjacent_faces_fill_count,
                    adjacency.v_adj_faces,
                ],
                dim=1,
            )

        return adjacency

    @override
    def step(self, state_in: State, state_out: State, control: Control, contacts: Contacts, dt: float):
        if self.handle_self_contact:
            self.simulate_one_step_with_collisions_penetration_free(state_in, state_out, control, contacts, dt)
        else:
            self.simulate_one_step_no_self_contact(state_in, state_out, control, contacts, dt)

    def simulate_one_step_no_self_contact(
        self, state_in: State, state_out: State, control: Control, contacts: Contacts, dt: float
    ):
        model = self.model

        wp.launch(
            kernel=forward_step,
            inputs=[
                dt,
                model.gravity,
                self.particle_q_prev,
                state_in.particle_q,
                state_in.particle_qd,
                self.model.particle_inv_mass,
                state_in.particle_f,
                self.model.particle_flags,
                self.inertia,
            ],
            dim=self.model.particle_count,
            device=self.device,
        )

        for _iter in range(self.iterations):
            self.particle_forces.zero_()
            self.particle_hessians.zero_()

            for color in range(len(self.model.particle_color_groups)):
                wp.launch(
                    kernel=accumulate_contact_force_and_hessian_no_self_contact,
                    dim=self.collision_evaluation_kernel_launch_size,
                    inputs=[
                        dt,
                        color,
                        self.particle_q_prev,
                        state_in.particle_q,
                        self.model.particle_colors,
                        # body-particle contact
                        self.model.soft_contact_ke,
                        self.model.soft_contact_kd,
                        self.model.soft_contact_mu,
                        self.friction_epsilon,
                        self.model.particle_radius,
                        contacts.soft_contact_particle,
                        contacts.soft_contact_count,
                        contacts.soft_contact_max,
                        self.model.shape_materials,
                        self.model.shape_body,
                        state_out.body_q if self.integrate_with_external_rigid_solver else state_in.body_q,
                        state_in.body_q if self.integrate_with_external_rigid_solver else None,
                        self.model.body_qd,
                        self.model.body_com,
                        contacts.soft_contact_shape,
                        contacts.soft_contact_body_pos,
                        contacts.soft_contact_body_vel,
                        contacts.soft_contact_normal,
                    ],
                    outputs=[self.particle_forces, self.particle_hessians],
                    device=self.device,
                )

                if self.tiled_solve:
                    wp.launch(
<<<<<<< HEAD
                        kernel=solve_trimesh_no_self_contact_tile,
=======
                        kernel=VBD_solve_trimesh_no_self_contact_tile,
>>>>>>> 05ffd164
                        inputs=[
                            dt,
                            self.model.particle_color_groups[color],
                            self.particle_q_prev,
                            state_in.particle_q,
                            state_in.particle_qd,
                            self.model.particle_mass,
                            self.inertia,
                            self.model.particle_flags,
                            self.model.tri_indices,
                            self.model.tri_poses,
                            self.model.tri_materials,
                            self.model.tri_areas,
                            self.model.edge_indices,
                            self.model.edge_rest_angle,
                            self.model.edge_rest_length,
                            self.model.edge_bending_properties,
                            self.adjacency,
                            self.particle_forces,
                            self.particle_hessians,
                        ],
                        outputs=[
                            state_out.particle_q,
                        ],
                        dim=self.model.particle_color_groups[color].size * TILE_SIZE_TRI_MESH_ELASTICITY_SOLVE,
                        block_dim=TILE_SIZE_TRI_MESH_ELASTICITY_SOLVE,
                        device=self.device,
                    )
                else:
                    wp.launch(
<<<<<<< HEAD
                        kernel=solve_trimesh_no_self_contact,
=======
                        kernel=VBD_solve_trimesh_no_self_contact,
>>>>>>> 05ffd164
                        inputs=[
                            dt,
                            self.model.particle_color_groups[color],
                            self.particle_q_prev,
                            state_in.particle_q,
                            state_in.particle_qd,
                            self.model.particle_mass,
                            self.inertia,
                            self.model.particle_flags,
                            self.model.tri_indices,
                            self.model.tri_poses,
                            self.model.tri_materials,
                            self.model.tri_areas,
                            self.model.edge_indices,
                            self.model.edge_rest_angle,
                            self.model.edge_rest_length,
                            self.model.edge_bending_properties,
                            self.adjacency,
                            self.particle_forces,
                            self.particle_hessians,
                        ],
                        outputs=[
                            state_out.particle_q,
                        ],
                        dim=self.model.particle_color_groups[color].size,
                        device=self.device,
                    )

                wp.launch(
                    kernel=copy_particle_positions_back,
                    inputs=[self.model.particle_color_groups[color], state_in.particle_q],
                    outputs=[state_out.particle_q],
                    dim=self.model.particle_color_groups[color].size,
                    device=self.device,
                )

        wp.launch(
            kernel=update_velocity,
            inputs=[dt, self.particle_q_prev, state_out.particle_q],
            outputs=[state_out.particle_qd],
            dim=self.model.particle_count,
            device=self.device,
        )

    def simulate_one_step_with_collisions_penetration_free(
        self, state_in: State, state_out: State, control: Control, contacts: Contacts, dt: float
    ):
        # collision detection before initialization to compute conservative bounds for initialization
        self.collision_detection_penetration_free(state_in, dt)

        model = self.model

        wp.launch(
            kernel=forward_step_penetration_free,
            inputs=[
                dt,
                model.gravity,
                self.particle_q_prev,
                state_in.particle_q,
                state_in.particle_qd,
                self.model.particle_inv_mass,
                state_in.particle_f,
                self.model.particle_flags,
                self.pos_prev_collision_detection,
                self.particle_conservative_bounds,
                self.inertia,
            ],
            dim=self.model.particle_count,
            device=self.device,
        )

        for _iter in range(self.iterations):
            # after initialization, we need new collision detection to update the bounds
            if (self.collision_detection_interval == 0 and _iter == 0) or (
                self.collision_detection_interval >= 1 and _iter % self.collision_detection_interval == 0
            ):
                self.collision_detection_penetration_free(state_in, dt)

            self.particle_forces.zero_()
            self.particle_hessians.zero_()

            for color in range(len(self.model.particle_color_groups)):
                if contacts is not None:
                    wp.launch(
                        kernel=accumulate_contact_force_and_hessian,
                        dim=self.collision_evaluation_kernel_launch_size,
                        inputs=[
                            dt,
                            color,
                            self.particle_q_prev,
                            state_in.particle_q,
                            self.model.particle_colors,
                            self.model.tri_indices,
                            self.model.edge_indices,
                            # self-contact
                            self.trimesh_collision_info,
                            self.self_contact_radius,
                            self.model.soft_contact_ke,
                            self.model.soft_contact_kd,
                            self.model.soft_contact_mu,
                            self.friction_epsilon,
                            self.trimesh_collision_detector.edge_edge_parallel_epsilon,
                            # body-particle contact
                            self.model.particle_radius,
                            contacts.soft_contact_particle,
                            contacts.soft_contact_count,
                            contacts.soft_contact_max,
                            self.model.shape_materials,
                            self.model.shape_body,
                            state_out.body_q if self.integrate_with_external_rigid_solver else state_in.body_q,
                            state_in.body_q if self.integrate_with_external_rigid_solver else None,
                            self.model.body_qd,
                            self.model.body_com,
                            contacts.soft_contact_shape,
                            contacts.soft_contact_body_pos,
                            contacts.soft_contact_body_vel,
                            contacts.soft_contact_normal,
                        ],
                        outputs=[self.particle_forces, self.particle_hessians],
                        device=self.device,
                        max_blocks=self.model.device.sm_count,
                    )

                if self.tiled_solve:
                    wp.launch(
<<<<<<< HEAD
                        kernel=solve_trimesh_with_self_contact_penetration_free_tile,
=======
                        kernel=VBD_solve_trimesh_with_self_contact_penetration_free_tile,
>>>>>>> 05ffd164
                        dim=self.model.particle_color_groups[color].size * TILE_SIZE_TRI_MESH_ELASTICITY_SOLVE,
                        block_dim=TILE_SIZE_TRI_MESH_ELASTICITY_SOLVE,
                        inputs=[
                            dt,
                            self.model.particle_color_groups[color],
                            self.particle_q_prev,
                            state_in.particle_q,
                            state_in.particle_qd,
                            self.model.particle_mass,
                            self.inertia,
                            self.model.particle_flags,
                            self.model.tri_indices,
                            self.model.tri_poses,
                            self.model.tri_materials,
                            self.model.tri_areas,
                            self.model.edge_indices,
                            self.model.edge_rest_angle,
                            self.model.edge_rest_length,
                            self.model.edge_bending_properties,
                            self.adjacency,
                            self.particle_forces,
                            self.particle_hessians,
                            self.pos_prev_collision_detection,
                            self.particle_conservative_bounds,
                        ],
                        outputs=[
                            state_out.particle_q,
                        ],
                        device=self.device,
                    )
                else:
                    wp.launch(
<<<<<<< HEAD
                        kernel=solve_trimesh_with_self_contact_penetration_free,
=======
                        kernel=VBD_solve_trimesh_with_self_contact_penetration_free,
>>>>>>> 05ffd164
                        dim=self.model.particle_color_groups[color].size,
                        inputs=[
                            dt,
                            self.model.particle_color_groups[color],
                            self.particle_q_prev,
                            state_in.particle_q,
                            state_in.particle_qd,
                            self.model.particle_mass,
                            self.inertia,
                            self.model.particle_flags,
                            self.model.tri_indices,
                            self.model.tri_poses,
                            self.model.tri_materials,
                            self.model.tri_areas,
                            self.model.edge_indices,
                            self.model.edge_rest_angle,
                            self.model.edge_rest_length,
                            self.model.edge_bending_properties,
                            self.adjacency,
                            self.particle_forces,
                            self.particle_hessians,
                            self.pos_prev_collision_detection,
                            self.particle_conservative_bounds,
                        ],
                        outputs=[
                            state_out.particle_q,
                        ],
                        device=self.device,
                    )

                wp.launch(
                    kernel=copy_particle_positions_back,
                    inputs=[self.model.particle_color_groups[color], state_in.particle_q, state_out.particle_q],
                    dim=self.model.particle_color_groups[color].size,
                    device=self.device,
                )

        wp.launch(
            kernel=update_velocity,
            inputs=[dt, self.particle_q_prev, state_out.particle_q, state_out.particle_qd],
            dim=self.model.particle_count,
            device=self.device,
        )

    def collision_detection_penetration_free(self, current_state: State, dt: float):
        self.trimesh_collision_detector.refit(current_state.particle_q)
        self.trimesh_collision_detector.vertex_triangle_collision_detection(self.self_contact_margin)
        self.trimesh_collision_detector.edge_edge_collision_detection(self.self_contact_margin)

        self.pos_prev_collision_detection.assign(current_state.particle_q)
        wp.launch(
            kernel=compute_particle_conservative_bound,
            inputs=[
                self.conservative_bound_relaxation,
                self.self_contact_margin,
                self.adjacency,
                self.trimesh_collision_detector.collision_info,
            ],
            outputs=[
                self.particle_conservative_bounds,
            ],
            dim=self.model.particle_count,
            device=self.device,
        )

    def rebuild_bvh(self, state: State):
        """This function will rebuild the BVHs used for detecting self-contacts using the input `state`.

        When the simulated object deforms significantly, simply refitting the BVH can lead to deterioration of the BVH's
        quality. In these cases, rebuilding the entire tree is necessary to achieve better querying efficiency.

        Args:
            state (newton.State):  The state whose particle positions (:attr:`State.particle_q`) will be used for rebuilding the BVHs.
        """
        if self.handle_self_contact:
            self.trimesh_collision_detector.rebuild(state.particle_q)

    @wp.kernel
    def count_num_adjacent_edges(
        edges_array: wp.array(dtype=wp.int32, ndim=2), num_vertex_adjacent_edges: wp.array(dtype=wp.int32)
    ):
        for edge_id in range(edges_array.shape[0]):
            o0 = edges_array[edge_id, 0]
            o1 = edges_array[edge_id, 1]

            v0 = edges_array[edge_id, 2]
            v1 = edges_array[edge_id, 3]

            num_vertex_adjacent_edges[v0] = num_vertex_adjacent_edges[v0] + 1
            num_vertex_adjacent_edges[v1] = num_vertex_adjacent_edges[v1] + 1

            if o0 != -1:
                num_vertex_adjacent_edges[o0] = num_vertex_adjacent_edges[o0] + 1
            if o1 != -1:
                num_vertex_adjacent_edges[o1] = num_vertex_adjacent_edges[o1] + 1

    @wp.kernel
    def fill_adjacent_edges(
        edges_array: wp.array(dtype=wp.int32, ndim=2),
        vertex_adjacent_edges_offsets: wp.array(dtype=wp.int32),
        vertex_adjacent_edges_fill_count: wp.array(dtype=wp.int32),
        vertex_adjacent_edges: wp.array(dtype=wp.int32),
    ):
        for edge_id in range(edges_array.shape[0]):
            v0 = edges_array[edge_id, 2]
            v1 = edges_array[edge_id, 3]

            fill_count_v0 = vertex_adjacent_edges_fill_count[v0]
            buffer_offset_v0 = vertex_adjacent_edges_offsets[v0]
            vertex_adjacent_edges[buffer_offset_v0 + fill_count_v0 * 2] = edge_id
            vertex_adjacent_edges[buffer_offset_v0 + fill_count_v0 * 2 + 1] = 2
            vertex_adjacent_edges_fill_count[v0] = fill_count_v0 + 1

            fill_count_v1 = vertex_adjacent_edges_fill_count[v1]
            buffer_offset_v1 = vertex_adjacent_edges_offsets[v1]
            vertex_adjacent_edges[buffer_offset_v1 + fill_count_v1 * 2] = edge_id
            vertex_adjacent_edges[buffer_offset_v1 + fill_count_v1 * 2 + 1] = 3
            vertex_adjacent_edges_fill_count[v1] = fill_count_v1 + 1

            o0 = edges_array[edge_id, 0]
            if o0 != -1:
                fill_count_o0 = vertex_adjacent_edges_fill_count[o0]
                buffer_offset_o0 = vertex_adjacent_edges_offsets[o0]
                vertex_adjacent_edges[buffer_offset_o0 + fill_count_o0 * 2] = edge_id
                vertex_adjacent_edges[buffer_offset_o0 + fill_count_o0 * 2 + 1] = 0
                vertex_adjacent_edges_fill_count[o0] = fill_count_o0 + 1

            o1 = edges_array[edge_id, 1]
            if o1 != -1:
                fill_count_o1 = vertex_adjacent_edges_fill_count[o1]
                buffer_offset_o1 = vertex_adjacent_edges_offsets[o1]
                vertex_adjacent_edges[buffer_offset_o1 + fill_count_o1 * 2] = edge_id
                vertex_adjacent_edges[buffer_offset_o1 + fill_count_o1 * 2 + 1] = 1
                vertex_adjacent_edges_fill_count[o1] = fill_count_o1 + 1

    @wp.kernel
    def count_num_adjacent_faces(
        face_indices: wp.array(dtype=wp.int32, ndim=2), num_vertex_adjacent_faces: wp.array(dtype=wp.int32)
    ):
        for face in range(face_indices.shape[0]):
            v0 = face_indices[face, 0]
            v1 = face_indices[face, 1]
            v2 = face_indices[face, 2]

            num_vertex_adjacent_faces[v0] = num_vertex_adjacent_faces[v0] + 1
            num_vertex_adjacent_faces[v1] = num_vertex_adjacent_faces[v1] + 1
            num_vertex_adjacent_faces[v2] = num_vertex_adjacent_faces[v2] + 1

    @wp.kernel
    def fill_adjacent_faces(
        face_indices: wp.array(dtype=wp.int32, ndim=2),
        vertex_adjacent_faces_offsets: wp.array(dtype=wp.int32),
        vertex_adjacent_faces_fill_count: wp.array(dtype=wp.int32),
        vertex_adjacent_faces: wp.array(dtype=wp.int32),
    ):
        for face in range(face_indices.shape[0]):
            v0 = face_indices[face, 0]
            v1 = face_indices[face, 1]
            v2 = face_indices[face, 2]

            fill_count_v0 = vertex_adjacent_faces_fill_count[v0]
            buffer_offset_v0 = vertex_adjacent_faces_offsets[v0]
            vertex_adjacent_faces[buffer_offset_v0 + fill_count_v0 * 2] = face
            vertex_adjacent_faces[buffer_offset_v0 + fill_count_v0 * 2 + 1] = 0
            vertex_adjacent_faces_fill_count[v0] = fill_count_v0 + 1

            fill_count_v1 = vertex_adjacent_faces_fill_count[v1]
            buffer_offset_v1 = vertex_adjacent_faces_offsets[v1]
            vertex_adjacent_faces[buffer_offset_v1 + fill_count_v1 * 2] = face
            vertex_adjacent_faces[buffer_offset_v1 + fill_count_v1 * 2 + 1] = 1
            vertex_adjacent_faces_fill_count[v1] = fill_count_v1 + 1

            fill_count_v2 = vertex_adjacent_faces_fill_count[v2]
            buffer_offset_v2 = vertex_adjacent_faces_offsets[v2]
            vertex_adjacent_faces[buffer_offset_v2 + fill_count_v2 * 2] = face
            vertex_adjacent_faces[buffer_offset_v2 + fill_count_v2 * 2 + 1] = 2
            vertex_adjacent_faces_fill_count[v2] = fill_count_v2 + 1<|MERGE_RESOLUTION|>--- conflicted
+++ resolved
@@ -1348,11 +1348,7 @@
 
 
 @wp.kernel
-<<<<<<< HEAD
 def solve_trimesh_no_self_contact_tile(
-=======
-def VBD_solve_trimesh_no_self_contact_tile(
->>>>>>> 05ffd164
     dt: float,
     particle_ids_in_color: wp.array(dtype=wp.int32),
     prev_pos: wp.array(dtype=wp.vec3),
@@ -1486,7 +1482,6 @@
             + mass[particle_index] * dt_sqr_reciprocal * wp.identity(n=3, dtype=float)
             + particle_hessians[particle_index]
         )
-<<<<<<< HEAD
         if abs(wp.determinant(h)) > 1e-5:
             h_inv = wp.inverse(h_total)
             # wp.printf(
@@ -1506,27 +1501,6 @@
 
 @wp.kernel
 def solve_trimesh_no_self_contact(
-=======
-
-        h_inv = wp.inverse(h_total)
-        # wp.printf(
-        #     "particle: %d, \nforce:\n %f %f %f, \nhessian:, \n%f %f %f, \n%f %f %f, \n%f %f %f\n",
-        #     particle_index,
-        #     f_total[0], f_total[1], f_total[2],
-        #     h_total[0, 0], h_total[0, 1], h_total[0, 2], h_total[1, 0], h_total[1, 1], h_total[1, 2], h_total[2, 0], h_total[2, 1], h_total[2, 2],
-        # )
-        f_total = (
-            f_total
-            + mass[particle_index] * (inertia[particle_index] - pos[particle_index]) * (dt_sqr_reciprocal)
-            + particle_forces[particle_index]
-        )
-
-        pos_new[particle_index] = particle_pos + h_inv * f_total
-
-
-@wp.kernel
-def VBD_solve_trimesh_no_self_contact(
->>>>>>> 05ffd164
     dt: float,
     particle_ids_in_color: wp.array(dtype=wp.int32),
     prev_pos: wp.array(dtype=wp.vec3),
@@ -1943,7 +1917,7 @@
 
 
 @wp.kernel
-def VBD_solve_trimesh_with_self_contact_penetration_free(
+def solve_trimesh_with_self_contact_penetration_free(
     dt: float,
     particle_ids_in_color: wp.array(dtype=wp.int32),
     pos_prev: wp.array(dtype=wp.vec3),
@@ -2067,11 +2041,7 @@
 
 
 @wp.kernel
-<<<<<<< HEAD
 def solve_trimesh_with_self_contact_penetration_free_tile(
-=======
-def VBD_solve_trimesh_with_self_contact_penetration_free_tile(
->>>>>>> 05ffd164
     dt: float,
     particle_ids_in_color: wp.array(dtype=wp.int32),
     pos_prev: wp.array(dtype=wp.vec3),
@@ -2293,11 +2263,7 @@
                 If set to a value < 0, collision detection is only performed once before the initialization step.
                 If set to 0, collision detection is applied twice: once before and once immediately after initialization.
                 If set to a value `k` >= 1, collision detection is applied before every `k` VBD iterations.
-<<<<<<< HEAD
-            tiled_solve: whether to accelerate the solver using tile API. Only effective if the model.device is CUDA.
-=======
             tiled_solve: whether to accelerate the solver using tile API
->>>>>>> 05ffd164
         Note:
             - The `integrate_with_external_rigid_solver` argument is an indicator of one-way coupling between rigid body
               and soft body solvers. If set to True, the rigid states should be integrated externally, with `state_in`
@@ -2326,14 +2292,10 @@
         self.self_contact_radius = self_contact_radius
         self.self_contact_margin = self_contact_margin
 
-<<<<<<< HEAD
         if model.device.is_cpu and tiled_solve:
             wp.utils.warn("Tiled solve requires model.device='cuda'. Tiled solve is disabled.")
 
         self.tiled_solve = tiled_solve and model.device.is_cuda
-=======
-        self.tiled_solve = tiled_solve
->>>>>>> 05ffd164
 
         soft_contact_max = model.shape_count * model.particle_count
         if handle_self_contact:
@@ -2528,11 +2490,7 @@
 
                 if self.tiled_solve:
                     wp.launch(
-<<<<<<< HEAD
                         kernel=solve_trimesh_no_self_contact_tile,
-=======
-                        kernel=VBD_solve_trimesh_no_self_contact_tile,
->>>>>>> 05ffd164
                         inputs=[
                             dt,
                             self.model.particle_color_groups[color],
@@ -2563,11 +2521,7 @@
                     )
                 else:
                     wp.launch(
-<<<<<<< HEAD
                         kernel=solve_trimesh_no_self_contact,
-=======
-                        kernel=VBD_solve_trimesh_no_self_contact,
->>>>>>> 05ffd164
                         inputs=[
                             dt,
                             self.model.particle_color_groups[color],
@@ -2693,11 +2647,7 @@
 
                 if self.tiled_solve:
                     wp.launch(
-<<<<<<< HEAD
                         kernel=solve_trimesh_with_self_contact_penetration_free_tile,
-=======
-                        kernel=VBD_solve_trimesh_with_self_contact_penetration_free_tile,
->>>>>>> 05ffd164
                         dim=self.model.particle_color_groups[color].size * TILE_SIZE_TRI_MESH_ELASTICITY_SOLVE,
                         block_dim=TILE_SIZE_TRI_MESH_ELASTICITY_SOLVE,
                         inputs=[
@@ -2730,11 +2680,7 @@
                     )
                 else:
                     wp.launch(
-<<<<<<< HEAD
                         kernel=solve_trimesh_with_self_contact_penetration_free,
-=======
-                        kernel=VBD_solve_trimesh_with_self_contact_penetration_free,
->>>>>>> 05ffd164
                         dim=self.model.particle_color_groups[color].size,
                         inputs=[
                             dt,
